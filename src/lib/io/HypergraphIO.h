--- conflicted
+++ resolved
@@ -29,218 +29,6 @@
 namespace io {
 using Mapping = std::unordered_map<HypernodeID, HypernodeID>;
 
-<<<<<<< HEAD
-inline void readHGRHeader(std::ifstream& file, HyperedgeID& num_hyperedges,
-		HypernodeID& num_hypernodes, HypergraphType& hypergraph_type) {
-	std::string line;
-	std::getline(file, line);
-
-	// skip any comments
-	while (line[0] == '%') {
-		std::getline(file, line);
-	}
-
-	std::istringstream sstream(line);
-	int i = 0;
-	sstream >> num_hyperedges >> num_hypernodes >> i;
-	hypergraph_type = static_cast<HypergraphType>(i);
-}
-
-inline void readHypergraphFile(std::string& filename,
-		HypernodeID& num_hypernodes, HyperedgeID& num_hyperedges,
-		HyperedgeIndexVector& index_vector, HyperedgeVector& edge_vector,
-		HyperedgeWeightVector* hyperedge_weights = nullptr,
-		HypernodeWeightVector* hypernode_weights = nullptr) {
-	ASSERT(!filename.empty(), "No filename for hypergraph file specified");
-	HypergraphType hypergraph_type = HypergraphType::Unweighted;
-	std::ifstream file(filename);
-	if (file) {
-		readHGRHeader(file, num_hyperedges, num_hypernodes, hypergraph_type);
-		ASSERT(
-				hypergraph_type == HypergraphType::Unweighted
-						|| hypergraph_type == HypergraphType::EdgeWeights
-						|| hypergraph_type == HypergraphType::NodeWeights
-						|| hypergraph_type
-								== HypergraphType::EdgeAndNodeWeights,
-				"Hypergraph in file has wrong type");
-
-		bool has_hyperedge_weights =
-				hypergraph_type == HypergraphType::EdgeWeights
-						|| hypergraph_type
-								== HypergraphType::EdgeAndNodeWeights ?
-						true : false;
-		bool has_hypernode_weights =
-				hypergraph_type == HypergraphType::NodeWeights
-						|| hypergraph_type
-								== HypergraphType::EdgeAndNodeWeights ?
-						true : false;
-
-		index_vector.reserve(num_hyperedges + /*sentinel*/1);
-		index_vector.push_back(edge_vector.size());
-
-		std::string line;
-		for (HyperedgeID i = 0; i < num_hyperedges; ++i) {
-			std::getline(file, line);
-			std::istringstream line_stream(line);
-			if (has_hyperedge_weights) {
-				HyperedgeWeight edge_weight;
-				line_stream >> edge_weight;
-				if (hyperedge_weights == nullptr) {
-					//LOG(" ****** ignoring hyperedge weights ******");
-				} else {
-					ASSERT(hyperedge_weights != nullptr,
-							"Hypergraph has hyperedge weights");
-					hyperedge_weights->push_back(edge_weight);
-				}
-			}
-			HypernodeID pin;
-			while (line_stream >> pin) {
-				// Hypernode IDs start from 0
-				--pin;
-				ASSERT(pin < num_hypernodes, "Invalid hypernode ID");
-				edge_vector.push_back(pin);
-			}
-			index_vector.push_back(edge_vector.size());
-		}
-
-		if (has_hypernode_weights) {
-			if (hypernode_weights == nullptr) {
-				//LOG(" ****** ignoring hypernode weights ******");
-			} else {
-				ASSERT(hypernode_weights != nullptr,
-						"Hypergraph has hypernode weights");
-				for (HypernodeID i = 0; i < num_hypernodes; ++i) {
-					std::getline(file, line);
-					std::istringstream line_stream(line);
-					HypernodeWeight node_weight;
-					line_stream >> node_weight;
-					hypernode_weights->push_back(node_weight);
-				}
-			}
-		}
-		file.close();
-	} else {
-		std::cerr << "Error: File not found: " << std::endl;
-	}
-}
-
-inline void writeHypernodeWeights(std::ofstream& out_stream,
-		const Hypergraph& hypergraph) {
-	for (const HypernodeID hn : hypergraph.nodes()) {
-		out_stream << hypergraph.nodeWeight(hn) << std::endl;
-	}
-}
-
-inline void writeHGRHeader(std::ofstream& out_stream,
-		const Hypergraph& hypergraph) {
-	out_stream << hypergraph.numEdges() << " " << hypergraph.numNodes() << " ";
-	if (hypergraph.type() != HypergraphType::Unweighted) {
-		out_stream << static_cast<int>(hypergraph.type());
-	}
-	out_stream << std::endl;
-}
-
-inline void writeHypergraphFile(const Hypergraph& hypergraph,
-		const std::string& filename) {
-	ASSERT(!filename.empty(), "No filename for hypergraph file specified");
-	std::ofstream out_stream(filename.c_str());
-	writeHGRHeader(out_stream, hypergraph);
-
-	for (const HyperedgeID he : hypergraph.edges()) {
-		if (hypergraph.type() == HypergraphType::EdgeWeights
-				|| hypergraph.type() == HypergraphType::EdgeAndNodeWeights) {
-			out_stream << hypergraph.edgeWeight(he) << " ";
-		}
-		for (const HypernodeID pin : hypergraph.pins(he)) {
-			out_stream << pin + 1 << " ";
-		}
-		out_stream << std::endl;
-	}
-
-	if (hypergraph.type() == HypergraphType::NodeWeights
-			|| hypergraph.type() == HypergraphType::EdgeAndNodeWeights) {
-		writeHypernodeWeights(out_stream, hypergraph);
-	}
-	out_stream.close();
-}
-
-inline void writeHypergraphForhMetisPartitioning(const Hypergraph& hypergraph,
-		const std::string& filename, const Mapping& mapping) {
-	ASSERT(!filename.empty(),
-			"No filename for hMetis initial partitioning file specified");
-	std::ofstream out_stream(filename.c_str());
-
-	// coarse graphs always have edge and node weights, even if graph wasn't coarsend
-	out_stream << hypergraph.numEdges() << " " << hypergraph.numNodes() << " ";
-	out_stream << static_cast<int>(HypergraphType::EdgeAndNodeWeights);
-	out_stream << std::endl;
-
-	for (const HyperedgeID he : hypergraph.edges()) {
-		out_stream << hypergraph.edgeWeight(he) << " ";
-		for (const HypernodeID pin : hypergraph.pins(he)) {
-			ASSERT(mapping.find(pin) != mapping.end(),
-					"No mapping found for pin " << pin);
-			out_stream << mapping.find(pin)->second + 1 << " ";
-		}
-		out_stream << std::endl;
-	}
-
-	writeHypernodeWeights(out_stream, hypergraph);
-	out_stream.close();
-}
-
-inline void writeHypergraphForPaToHPartitioning(const Hypergraph& hypergraph,
-		const std::string& filename, const Mapping& mapping) {
-	ASSERT(!filename.empty(),
-			"No filename for PaToH initial partitioning file specified");
-	std::ofstream out_stream(filename.c_str());
-	out_stream << 1;                     // 1-based indexing
-	out_stream << " " << hypergraph.numNodes() << " " << hypergraph.numEdges()
-			<< " " << hypergraph.numPins();
-	out_stream << " " << 3 << std::endl; // weighting scheme: both edge and node weights
-
-	for (const HyperedgeID he : hypergraph.edges()) {
-		out_stream << hypergraph.edgeWeight(he) << " ";
-		for (const HypernodeID pin : hypergraph.pins(he)) {
-			ASSERT(mapping.find(pin) != mapping.end(),
-					"No mapping found for pin " << pin);
-			out_stream << mapping.find(pin)->second + 1 << " ";
-		}
-		out_stream << std::endl;
-	}
-
-	for (const HypernodeID hn : hypergraph.nodes()) {
-		out_stream << hypergraph.nodeWeight(hn) << " ";
-	}
-	out_stream << std::endl;
-	out_stream.close();
-}
-
-inline void readPartitionFile(const std::string& filename,
-		std::vector<PartitionID>& partition) {
-	ASSERT(!filename.empty(), "No filename for partition file specified");
-	ASSERT(partition.empty(), "Partition vector is not empty");
-	std::ifstream file(filename);
-	if (file) {
-		int part;
-		while (file >> part) {
-			partition.push_back(part);
-		}
-		file.close();
-	} else {
-		std::cerr << "Error: File not found: " << std::endl;
-	}
-}
-
-inline void writePartitionFile(const Hypergraph& hypergraph,
-		const std::string& filename) {
-	ASSERT(!filename.empty(), "No filename for partition file specified");
-	std::ofstream out_stream(filename.c_str());
-	for (const HypernodeID hn : hypergraph.nodes()) {
-		out_stream << hypergraph.partID(hn) << std::endl;
-	}
-	out_stream.close();
-=======
 static inline void readHGRHeader(std::ifstream& file, HyperedgeID& num_hyperedges,
                                  HypernodeID& num_hypernodes, HypergraphType& hypergraph_type) {
   std::string line;
@@ -451,7 +239,6 @@
     out_stream << hypergraph.partID(hn) << std::endl;
   }
   out_stream.close();
->>>>>>> f89fb225
 }
 }  // namespace io
 
