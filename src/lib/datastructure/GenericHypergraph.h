/***************************************************************************
 *  Copyright (C) 2014 Sebastian Schlag <sebastian.schlag@kit.edu>
 **************************************************************************/

#ifndef SRC_LIB_DATASTRUCTURE_GENERICHYPERGRAPH_H_
#define SRC_LIB_DATASTRUCTURE_GENERICHYPERGRAPH_H_

#include <algorithm>
#include <bitset>
#include <iostream>
#include <limits>
#include <memory>
#include <tuple>
#include <unordered_map>
#include <utility>
#include <vector>

#include "gtest/gtest_prod.h"
#include "lib/core/Empty.h"
#include "lib/core/Mandatory.h"
#include "lib/definitions.h"
#include "lib/macros.h"

using core::Empty;

namespace datastructure {
template<typename Iterator>
Iterator begin(std::pair<Iterator, Iterator>& x) {
	return std::move(x.first);
}

template<typename Iterator>
Iterator end(std::pair<Iterator, Iterator>& x) {
	return std::move(x.second);
}

static const bool dbg_hypergraph_uncontraction = false;
static const bool dbg_hypergraph_contraction = false;
static const bool dbg_hypergraph_restore_edge = false;

template<typename HypernodeType_ = Mandatory,
		typename HyperedgeType_ = Mandatory,
		typename HypernodeWeightType_ = Mandatory,
		typename HyperedgeWeightType_ = Mandatory,
		typename PartitionIDType_ = Mandatory, class HypernodeData_ = Empty,
		class HyperedgeData_ = Empty>
class GenericHypergraph {
	// export template parameters

public:
	using HypernodeID = HypernodeType_;
	using HyperedgeID = HyperedgeType_;
	using PartitionID = PartitionIDType_;
	using HypernodeWeight = HypernodeWeightType_;
	using HyperedgeWeight = HyperedgeWeightType_;
	using HypernodeData = HypernodeData_;
	using HyperedgeData = HyperedgeData_;

private:
	// forward delarations
	class Memento;
	struct PartInfo;
	template<typename T, class D>
	class InternalVertex;
	template<typename T>
	class VertexIterator;
	struct HypernodeTraits;
	struct HyperedgeTraits;

	// internal
	using VertexID = unsigned int;
	using ConnectivitySet = std::vector<PartitionID>;
	using HypernodeVertex = InternalVertex<HypernodeTraits, HypernodeData>;
	using HyperedgeVertex = InternalVertex<HyperedgeTraits, HyperedgeData>;
	using PinHandleIterator = typename std::vector<VertexID>::iterator;

public:
	using HyperedgeIndexVector = std::vector<size_t>;
	using HyperedgeVector = std::vector<HypernodeID>;
	using HypernodeWeightVector = std::vector<HypernodeWeight>;
	using HyperedgeWeightVector = std::vector<HyperedgeWeight>;
	using ContractionMemento = Memento;
	using IncidenceIterator = typename std::vector<VertexID>::const_iterator;
	using HypernodeIterator = VertexIterator<const std::vector<HypernodeVertex> >;
	using HyperedgeIterator = VertexIterator<const std::vector<HyperedgeVertex> >;

	enum {
		kInvalidPartition = -1, kDeletedPartition = -2
	};

	enum class Type
		: int8_t {
			Unweighted = 0,
		EdgeWeights = 1,
		NodeWeights = 10,
		EdgeAndNodeWeights = 11,
	};

private:
	static const HypernodeID kInvalidCount =
			std::numeric_limits<HypernodeID>::max();

#pragma GCC diagnostic push
#pragma GCC diagnostic ignored "-Weffc++"
	template<typename VertexTypeTraits, class InternalVertexData>
	class InternalVertex: public InternalVertexData {
	public:
		using WeightType = typename VertexTypeTraits::WeightType;
		using IDType = typename VertexTypeTraits::IDType;

		InternalVertex(IDType begin, IDType size, WeightType weight) noexcept :
		_begin(begin),
		_size(size),
		_weight(weight),
		_valid(true) {}

		InternalVertex() noexcept :
		_begin(0),
		_size(0),
		_weight(1),
		_valid(true) {}

		InternalVertex(InternalVertex&& other) noexcept :
		_begin(std::forward<IDType>(other._begin)),
		_size(std::forward<IDType>(other._size)),
		_weight(std::forward<WeightType>(other._weight)),
		_valid(std::forward<bool>(other._valid)) {}

		InternalVertex(const InternalVertex& other) noexcept :
		_begin(other._begin),
		_size(other._size),
		_weight(other._weight),
		_valid(other._valid) {}

		InternalVertex& operator= (InternalVertex&&) = default;

		void disable() noexcept {
			ASSERT(!isDisabled(), "Vertex is already disabled");
			_valid = false;
		}

		bool isDisabled() const noexcept {
			return _valid == false;
		}

		void enable() noexcept {
			ASSERT(isDisabled(), "Vertex is already enabled");
			_valid = true;
		}

		IDType firstEntry() const noexcept {
			return _begin;
		}

		void setFirstEntry(IDType begin) noexcept {
			ASSERT(!isDisabled(), "Vertex is disabled");
			_begin = begin;
			_valid = true;
		}

		IDType firstInvalidEntry() const noexcept {
			return _begin + _size;
		}

		IDType size() const noexcept {
			return _size;
		}
		void setSize(IDType size) noexcept {
			ASSERT(!isDisabled(), "Vertex is disabled");
			_size = size;
		}

		void increaseSize() noexcept {
			ASSERT(!isDisabled(), "Vertex is disabled");
			++_size;
		}

		void decreaseSize() noexcept {
			ASSERT(!isDisabled(), "Vertex is disabled");
			ASSERT(_size > 0, "Size out of bounds");
			--_size;
		}

		WeightType weight() const noexcept {
			return _weight;
		}

		void setWeight(WeightType weight) noexcept {
			ASSERT(!isDisabled(), "Vertex is disabled");
			_weight = weight;
		}

		bool operator== (const InternalVertex& rhs) const noexcept {
			return _begin == rhs._begin && _size == rhs._size && _weight == rhs._weight;
		}

		bool operator!= (const InternalVertex& rhs) const noexcept {
			return !operator== (this, rhs);
		}

		bool operator< (const InternalVertex& rhs) const noexcept {
			return _begin < rhs._begin;
		}

		bool operator> (const InternalVertex& rhs) const noexcept {
			return operator< (rhs, this);
		}

		bool operator<= (const InternalVertex& rhs) const noexcept {
			return !operator> (this, rhs);
		}

		bool operator>= (const InternalVertex& rhs) const noexcept {
			return !operator< (this, rhs);
		}

	private:
		IDType _begin;
		IDType _size;
		WeightType _weight;
		bool _valid;
	};
#pragma GCC diagnostic pop

	template <typename ContainerType>
	class VertexIterator {
		using IDType = typename ContainerType::value_type::IDType;

	public:
		VertexIterator(const VertexIterator& other) = delete;
		VertexIterator& operator= (const VertexIterator& other) = delete;
		VertexIterator& operator= (VertexIterator&& other) = default;

		VertexIterator() noexcept :
		_id(0),
		_max_id(0),
		_container(nullptr) {}

		VertexIterator(const ContainerType* container, IDType id, IDType max_id) noexcept :
		_id(id),
		_max_id(max_id),
		_container(container) {
			if (_id != _max_id && (*_container)[_id].isDisabled()) {
				operator++ ();
			}
		}

		VertexIterator(VertexIterator&& other) noexcept :
		_id(std::move(other._id)),
		_max_id(std::move(other._max_id)),
		_container(std::move(other._container)) {}

		IDType operator* () const noexcept {
			return _id;
		}

		VertexIterator& operator++ () noexcept {
			ASSERT(_id < _max_id, "Hypernode iterator out of bounds");
			do {
				++_id;
			}while (_id < _max_id && (*_container)[_id].isDisabled());
			return *this;
		}

		VertexIterator operator++ (int) noexcept {
			VertexIterator copy = *this;
			operator++ ();
			return copy;
		}

		friend VertexIterator end<>(std::pair<VertexIterator, VertexIterator>& x);
		friend VertexIterator begin<>(std::pair<VertexIterator, VertexIterator>& x);

		VertexIterator& operator-- () noexcept {
			ASSERT(_id > 0, "Hypernode iterator out of bounds");
			do {
				--_id;
			}while (_id > 0 && (*_container)[_id].isDisabled());
			return *this;
		}

		VertexIterator operator-- (int) noexcept {
			VertexIterator copy = *this;
			operator-- ();
			return copy;
		}

		bool operator!= (const VertexIterator& rhs) noexcept {
			return _id != rhs._id;
		}

	private:
		IDType _id;
		const IDType _max_id;
		const ContainerType* _container;
	};

	struct Memento {
		Memento(const Memento& other) = delete;
		Memento& operator= (const Memento& other) = delete;
		Memento& operator= (Memento&& other) = default;

		Memento(HypernodeID u_, HypernodeID u_first_entry_, HypernodeID u_size_,
				HypernodeID v_) noexcept :
		u(u_),
		u_first_entry(u_first_entry_),
		u_size(u_size_),
		v(v_) {}

		Memento(Memento&& other) noexcept :
		u(std::move(other.u)),
		u_first_entry(std::move(other.u_first_entry)),
		u_size(std::move(other.u_size)),
		v(std::move(other.v)) {}

		const HypernodeID u;
		const HypernodeID u_first_entry;
		const HypernodeID u_size;
		const HypernodeID v;
	};

	struct PartInfo {
		HypernodeWeight weight;
		HypernodeID size;

		bool operator== (const PartInfo& other) const {
			return weight == other.weight && size == other.size;
		}
	};

	struct HypernodeTraits {
		using WeightType = HypernodeWeight;
		using IDType = HypernodeID;
	};

	struct HyperedgeTraits {
		using WeightType = HyperedgeWeight;
		using IDType = HyperedgeID;
	};

public:
	GenericHypergraph(const GenericHypergraph&) = delete;
	GenericHypergraph(GenericHypergraph&&) = delete;
	GenericHypergraph& operator= (const GenericHypergraph&) = delete;
	GenericHypergraph& operator= (GenericHypergraph&&) = delete;

	GenericHypergraph(HypernodeID num_hypernodes, HyperedgeID num_hyperedges,
			const HyperedgeIndexVector& index_vector,
			const HyperedgeVector& edge_vector,
			PartitionID k = 2,
			const HyperedgeWeightVector* hyperedge_weights = nullptr,
			const HypernodeWeightVector* hypernode_weights = nullptr) noexcept :
	_num_hypernodes(num_hypernodes),
	_num_hyperedges(num_hyperedges),
	_num_pins(edge_vector.size()),
	_total_weight(0),
	_k(k),
	_type(Type::Unweighted),
	_current_num_hypernodes(_num_hypernodes),
	_current_num_hyperedges(_num_hyperedges),
	_current_num_pins(_num_pins),
	_hypernodes(_num_hypernodes, HypernodeVertex(0, 0, 1)),
	_hyperedges(_num_hyperedges, HyperedgeVertex(0, 0, 1)),
	_incidence_array(2 * _num_pins, 0),
	_part_ids(_num_hypernodes, kInvalidPartition),
	_part_info(_k),
	_pins_in_part(_num_hyperedges * k),
	_connectivity_sets(_num_hyperedges),
	_processed_hyperedges(_num_hyperedges),
	_active_hyperedges_u(_num_hyperedges),
	_active_hyperedges_v(_num_hyperedges) {
		VertexID edge_vector_index = 0;
		for (HyperedgeID i = 0; i < _num_hyperedges; ++i) {
			hyperedge(i).setFirstEntry(edge_vector_index);
			for (VertexID pin_index = index_vector[i]; pin_index < index_vector[i + 1]; ++pin_index) {
				hyperedge(i).increaseSize();
				_incidence_array[pin_index] = edge_vector[pin_index];
				hypernode(edge_vector[pin_index]).increaseSize();
				++edge_vector_index;
			}
			// _pins_in_part[i].resize(_k);
		}

		hypernode(0).setFirstEntry(_num_pins);
		for (HypernodeID i = 0; i < _num_hypernodes - 1; ++i) {
			hypernode(i + 1).setFirstEntry(hypernode(i).firstInvalidEntry());
			hypernode(i).setSize(0);
		}
		hypernode(num_hypernodes - 1).setSize(0);

		for (HyperedgeID i = 0; i < _num_hyperedges; ++i) {
			for (VertexID pin_index = index_vector[i]; pin_index < index_vector[i + 1]; ++pin_index) {
				const HypernodeID pin = edge_vector[pin_index];
				_incidence_array[hypernode(pin).firstInvalidEntry()] = i;
				hypernode(pin).increaseSize();
			}
		}

		bool has_hyperedge_weights = false;
		if (hyperedge_weights != NULL) {
			has_hyperedge_weights = true;
			for (HyperedgeID i = 0; i < _num_hyperedges; ++i) {
				hyperedge(i).setWeight((*hyperedge_weights)[i]);
			}
		}

		bool has_hypernode_weights = false;
		if (hypernode_weights != NULL) {
			has_hypernode_weights = true;
			for (HypernodeID i = 0; i < _num_hypernodes; ++i) {
				hypernode(i).setWeight((*hypernode_weights)[i]);
				_total_weight += (*hypernode_weights)[i];
			}
		} else {
			_total_weight = _num_hypernodes;
		}

		if (has_hyperedge_weights && has_hypernode_weights) {
			_type = Type::EdgeAndNodeWeights;
		} else if (has_hyperedge_weights) {
			_type = Type::EdgeWeights;
		} else if (has_hypernode_weights) {
			_type = Type::NodeWeights;
		}
	}

	void printHyperedgeInfo() const {
		for (HyperedgeID i = 0; i < _num_hyperedges; ++i) {
			if (!hyperedge(i).isDisabled()) {
				std::cout << "hyperedge " << i << ": begin=" << hyperedge(i).firstEntry() << " size="
				<< hyperedge(i).size() << " weight=" << hyperedge(i).weight() << std::endl;
			}
		}
	}

	void printHypernodeInfo() const {
		for (HypernodeID i = 0; i < _num_hypernodes; ++i) {
			if (!hypernode(i).isDisabled()) {
				std::cout << "hypernode " << i << ": begin=" << hypernode(i).firstEntry() << " size="
				<< hypernode(i).size() << " weight=" << hypernode(i).weight() << std::endl;
			}
		}
	}

	void printIncidenceArray() const {
		for (VertexID i = 0; i < _incidence_array.size(); ++i) {
			std::cout << "_incidence_array[" << i << "]=" << _incidence_array[i] << std::endl;
		}
	}

	void printHyperedges() const {
		std::cout << "Hyperedges:" << std::endl;
		for (HyperedgeID i = 0; i < _num_hyperedges; ++i) {
			if (!hyperedge(i).isDisabled()) {
				printEdgeState(i);
			}
		}
	}

	void printHypernodes() const {
		std::cout << "Hypernodes:" << std::endl;
		for (HypernodeID i = 0; i < _num_hypernodes; ++i) {
			if (!hypernode(i).isDisabled()) {
				printNodeState(i);
			}
		}
	}

	void printGraphState() const {
		printHypernodeInfo();
		printHyperedgeInfo();
		printHypernodes();
		printHyperedges();
		// printIncidenceArray();
	}

	void printEdgeState(const HyperedgeID e) const {
		if (!hyperedge(e).isDisabled()) {
			std::cout << "HE " << e << " w= " << edgeWeight(e) << "c=" << connectivity(e) << ": ";
			for (const HypernodeID pin : pins(e)) {
				std::cout << pin << " ";
			}
			for (PartitionID i = 0; i != _k; ++i) {
				std::cout << " Part[" << i << "] =" << pinCountInPart(e, i);
			}
		} else {
			std::cout << e << " -- invalid --";
		}
		std::cout << std::endl;
	}

	void printNodeState(const HypernodeID u) const {
		if (!hypernode(u).isDisabled()) {
			std::cout << "HN " << u << " (" << _part_ids[u] << "): ";
			for (const HyperedgeID he : incidentEdges(u)) {
				std::cout << he << " ";
			}
		} else {
			std::cout << u << " -- invalid --";
		}
		std::cout << std::endl;
	}

	std::pair<IncidenceIterator, IncidenceIterator> incidentEdges(const HypernodeID u) const noexcept {
		ASSERT(!hypernode(u).isDisabled(), "Hypernode " << u << " is disabled");
		return std::move(std::make_pair(_incidence_array.cbegin() + hypernode(u).firstEntry(),
						_incidence_array.cbegin() + hypernode(u).firstInvalidEntry()));
	}

	std::pair<IncidenceIterator, IncidenceIterator> pins(const HyperedgeID e) const noexcept {
		ASSERT(!hyperedge(e).isDisabled(), "Hyperedge " << e << " is disabled");
		return std::move(std::make_pair(_incidence_array.cbegin() + hyperedge(e).firstEntry(),
						_incidence_array.cbegin() + hyperedge(e).firstInvalidEntry()));
	}

	std::pair<HypernodeIterator, HypernodeIterator> nodes() const noexcept {
		return std::move(std::make_pair(HypernodeIterator(&_hypernodes, 0, _num_hypernodes),
						HypernodeIterator(&_hypernodes, _num_hypernodes,
								_num_hypernodes)));
	}

	std::pair<HyperedgeIterator, HyperedgeIterator> edges() const noexcept {
		return std::move(std::make_pair(HyperedgeIterator(&_hyperedges, 0, _num_hyperedges),
						HyperedgeIterator(&_hyperedges, _num_hyperedges,
								_num_hyperedges)));
	}

	const ConnectivitySet & connectivitySet(const HyperedgeID he) const noexcept {
		ASSERT(!hyperedge(he).isDisabled(), "Hyperedge " << he << " is disabled");
		return _connectivity_sets[he];
	}

	Memento contract(const HypernodeID u, const HypernodeID v) noexcept {
		using std::swap;
		ASSERT(!hypernode(u).isDisabled(), "Hypernode " << u << " is disabled");
		ASSERT(!hypernode(v).isDisabled(), "Hypernode " << v << " is disabled");
		ASSERT(partID(u) == partID(v), "Hypernodes " << u << " & " << v << " are in different parts: "
				<< partID(u) << " & " << partID(v));

		DBG(dbg_hypergraph_contraction, "contracting (" << u << "," << v << ")");

		hypernode(u).setWeight(hypernode(u).weight() + hypernode(v).weight());
		const HypernodeID u_offset = hypernode(u).firstEntry();
		const HypernodeID u_size = hypernode(u).size();

		// The first call to connectHyperedgeToRepresentative copies the old incidence array of the
		// representative u to the end of the _incidence_array (even in the case that the old entries
		// are already located at the end, as the result of a previous contraction operation) and then
		// appends the new hyperedge. The variable is then set to false and succesive calls within the
		// same contraction operation just append at the end of the _incidence_array.
		// This behavior is necessary in order to be able to use the old entries during uncontraction.
		bool first_call = true;

		PinHandleIterator slot_of_u, last_pin_slot;
		PinHandleIterator pins_begin, pins_end;
		// Use index-based iteration because case 2 might lead to reallocation!
		for (HyperedgeID he_it = hypernode(v).firstEntry(); he_it != hypernode(v).firstInvalidEntry();
				++he_it) {
			std::tie(pins_begin, pins_end) = pinHandles(_incidence_array[he_it]);
			ASSERT(pins_begin != pins_end, "Hyperedge " << _incidence_array[he_it] << " is empty");
			slot_of_u = last_pin_slot = pins_end - 1;
			for (PinHandleIterator pin_iter = pins_begin; pin_iter != last_pin_slot; ++pin_iter) {
				if (*pin_iter == v) {
					swap(*pin_iter, *last_pin_slot);
					--pin_iter;
				} else if (*pin_iter == u) {
					slot_of_u = pin_iter;
				}
			}

			ASSERT(*last_pin_slot == v, "v is not last entry in adjacency array!");

			if (slot_of_u != last_pin_slot) {
				// Case 1:
				// Hyperedge e contains both u and v. Thus we don't need to connect u to e and
				// can just cut off the last entry in the edge array of e that now contains v.
				hyperedge(_incidence_array[he_it]).decreaseSize();
				if (partID(v) != kInvalidPartition) {
					decreasePinCountInPart(_incidence_array[he_it], partID(v));
				}
				--_current_num_pins;
			} else {
				// Case 2:
				// Hyperedge e does not contain u. Therefore we  have to connect e to the representative u.
				// This reuses the pin slot of v in e's incidence array (i.e. last_pin_slot!)
				connectHyperedgeToRepresentative(_incidence_array[he_it], u, first_call);
			}
		}
		hypernode(v).disable();
		--_current_num_hypernodes;
		return Memento(u, u_offset, u_size, v);
	}

	void uncontract(const Memento& memento) noexcept {
		ASSERT(!hypernode(memento.u).isDisabled(), "Hypernode " << memento.u << " is disabled");
		ASSERT(hypernode(memento.v).isDisabled(), "Hypernode " << memento.v << " is not invalid");

		DBG(dbg_hypergraph_uncontraction, "uncontracting (" << memento.u << "," << memento.v << ")");

		hypernode(memento.v).enable();
		++_current_num_hypernodes;
		_part_ids[memento.v] = _part_ids[memento.u];
		++_part_info[partID(memento.u)].size;

		ASSERT(partID(memento.v) != kInvalidPartition,
				"PartitionID " << partID(memento.u) << " of representative HN " << memento.u <<
				" is INVALID - therefore wrong partition id was inferred for uncontracted HN "
				<< memento.v);

		_active_hyperedges_v.assign(_active_hyperedges_v.size(), false);
		for (const HyperedgeID he : incidentEdges(memento.v)) {
			_active_hyperedges_v[he] = 1;
		}

		_active_hyperedges_u.assign(_active_hyperedges_u.size(), false);
		for (HyperedgeID i = memento.u_first_entry; i < memento.u_first_entry + memento.u_size; ++i) {
			_active_hyperedges_u[_incidence_array[i]] = 1;
		}

		if (hypernode(memento.u).size() - memento.u_size > 0) {
			// Undo case 2 opeations (i.e. Entry of pin v in HE e was reused to store connection to u):
			// Set incidence entry containing u for this HE e back to v, because this slot was used
			// to store the new edge to representative u during contraction as u was not a pin of e.
			for (const HyperedgeID he : incidentEdges(memento.u)) {
				if (_active_hyperedges_v[he] && !_active_hyperedges_u[he]) {
					DBG(dbg_hypergraph_uncontraction, "resetting reused Pinslot of HE " << he << " from "
							<< memento.u << " to " << memento.v);
					resetReusedPinSlotToOriginalValue(he, memento);

					// Remember that this hyperedge is processed. The state of this hyperedge now resembles
					// the state before contraction. Thus we don't need to process them any further.
					_processed_hyperedges[he] = 1;
				}
			}

			// Check if we can remove the dynamically added incidence entries for u:
			// If the old incidence entries are located before the current ones, than the
			// contraction we are currently undoing was responsible moving the incidence entries
			// of u to the end of the incidence array. Thus we can remove these entries now.
			// Otherwise these entries will still be needed by upcoming uncontract operations.
			if (memento.u_first_entry < hypernode(memento.u).firstEntry()) {
				_incidence_array.erase(_incidence_array.begin() + hypernode(memento.u).firstEntry(),
						_incidence_array.end());
			}
		}

		restoreRepresentative(memento);

		// Undo case 1 operations (i.e. Pin v was just cut off by decreasing size of HE e):
		// Thus it is sufficient to just increase the size of the HE e to re-add the entry of v.
		for (const HyperedgeID he : incidentEdges(memento.v)) {
			if (!_processed_hyperedges[he]) {
				DBG(dbg_hypergraph_uncontraction, "increasing size of HE " << he);
				ASSERT(!hyperedge(he).isDisabled(), "Hyperedge " << he << " is disabled");
				hyperedge(he).increaseSize();
				increasePinCountInPart(he, partID(memento.v));
				ASSERT(_incidence_array[hyperedge(he).firstInvalidEntry() - 1] == memento.v,
						"Incorrect case 1 restore of HE " << he << ": "
						<< _incidence_array[hyperedge(he).firstInvalidEntry() - 1] << "!=" << memento.v
						<< "(while uncontracting: (" << memento.u << "," << memento.v << "))");
				++_current_num_pins;
			}
			_processed_hyperedges[he] = false;
		}
	}

	void changeNodePart(const HypernodeID hn, const PartitionID from, const PartitionID to) noexcept {
		ASSERT(!hypernode(hn).isDisabled(), "Hypernode " << hn << " is disabled");
		ASSERT(partID(hn) == from, "Hypernode" << hn << " is not in partition " << from);
		ASSERT(to < _k && to != kInvalidPartition, "Invalid to_part:" << to);
		ASSERT(from != to, "from part " << from << " == " << to << " part");
		updatePartInfo(hn, from, to);
		for (const HyperedgeID he : incidentEdges(hn)) {
			decreasePinCountInPart(he, from);
			increasePinCountInPart(he, to);

			ASSERT([&]() -> bool {
						HypernodeID num_pins = 0;
						for (PartitionID i = 0; i < _k; ++i) {
							num_pins += pinCountInPart(he, i);
						}
						return num_pins == edgeSize(he);
					}(),
					"Incorrect calculation of pin counts");
		}
	}

	// Used to initially set the partition ID of a HN after initial partitioning
	void setNodePart(const HypernodeID hn, const PartitionID id) noexcept {
		ASSERT(!hypernode(hn).isDisabled(), "Hypernode " << hn << " is disabled");
		ASSERT(partID(hn) == kInvalidPartition, "Hypernode" << hn << " is not unpartitioned: "
				<< partID(hn));
		ASSERT(id < _k && id != kInvalidPartition, "Invalid part:" << id);
		updatePartInfo(hn, id);
		for (const HyperedgeID he : incidentEdges(hn)) {
			increasePinCountInPart(he, id);
		}
	}

	// Deleting a hypernode amounts to removing the undirected internal edge between
	// the hypernode vertex and each of its incident hyperedge vertices as well as
	// disabling the hypernode vertex.
	// Since disabling the vertex ensures that it won't be visible/accessible from
	// the outside, we do NOT explicitely remove the directed internal edges
	// (HypernodeVertex,HyperedgeVertex). Instead we only remove the directed
	// internal edges (HyperedgeVertex,HypernodeVertex) to indicate that the hypernode
	// is no longer associated with the corresponding Hyperedge.
	// This _partial_ deletion of the internal incidence information allows us to
	// efficiently restore a removed Hypernode (currently not implemented):
	// After re-enabling the hypernode, we can directly access the information about the
	// hyperedges it was incident to (since we did not delete this information in the first
	// place): Thus it is possible to iterate over the incident hyperedges and just restore
	// the corresponding internal edge (HyperedgeVertex, HypernodeVertex) which was cut off
	// the hyperedge-vertex.
	// ATTENTION: In order for this implementation produce correct restore results, it is
	//            necessary that the restoreNode calls have to replay the removeNode calls
	//            in __reversed__ order.
	void removeNode(const HypernodeID u) noexcept {
		ASSERT(!hypernode(u).isDisabled(), "Hypernode is disabled!");
		for (const HyperedgeID e : incidentEdges(u)) {
			removeInternalEdge(e, u, _hyperedges);
			if (partID(u) != kInvalidPartition) {
				decreasePinCountInPart(e, partID(u));
			}
			--_current_num_pins;
		}
		hypernode(u).disable();
		--_current_num_hypernodes;
	}

	// Deleting a hyperedge amounts to removing the undirected internal edge between
	// the hypernode vertex and each of its incident hyperedge vertices as well as
	// disabling the hypernode vertex itself.
	// Since disabling the vertex ensures that it won't be visible/accessible from
	// the outside, we do NOT explicitely remove the directed internal edges
	// (HyperedgeVertex,HypernodeVertex). Instead we only remove the directed
	// internal edges (HypernodeVertex,HyperedgeVertex) to indicate that the hyperedge
	// is no longer associated with the corresponding hypernode.
	// This _partial_ deletion of the internal incidence information allows us to
	// efficiently restore a removed hyperedge (see restoreEdge(HyperedgeID he)).
	// The flag "disable_unconnected_hypernodes" can be used to differentiate between two
	// following two intentions / use-cases of removeEdge:
	// 1.) During coarsening, we want do remove the hyperedge, but leave hypernodes
	//     intact. This is used to remove any single-node hyperedges. The hypernode
	//     which was the only pin of this hyperedge has to stay in the graph, because
	//     it contains information about the graph structure (i.e. its weight represents)
	//     the number of hypernodes that have been contracted with it. Thus is achieved
	//     by setting the flag to _false_.
	// 2.) In order to avoid tedious reevaluation of ratings for really large hyperedges
  //     we want to provide an option do _really_ delete these edges from the graph before
	//     starting the actual n-level partitioning. In this case, we _do_ want unconnected
	//     hypernodes to disappear from the graph. After the partitioning is finished, we then
	//     reintegrate these edges into the graph. As we sacrificed theses edges in the beginning
	//     we are willing to pay the price that these edges now inevitably will become cut-edges.
	//     Setting the flag to _true_ removes any hypernode that is unconntected after the removal
	//     of the hyperedge.
	void removeEdge(const HyperedgeID he, const bool disable_unconnected_hypernodes) noexcept {
		ASSERT(!hyperedge(he).isDisabled(), "Hyperedge is disabled!");
		for (const HypernodeID pin : pins(he)) {
			removeInternalEdge(pin, he, _hypernodes);
			disableHypernodeIfUnconnected(pin, disable_unconnected_hypernodes);
			--_current_num_pins;
		}
		hyperedge(he).disable();
		invalidatePartitionPinCounts(he);
		--_current_num_hyperedges;
	}

	// Restores the deleted Hyperedge. Since the hyperedge information is left intact on the
	// hyperedge vertex, we reuse this information to restore the information on the incident
	// hypernodes (i.e. pins). Since the removal of the internal edge (HN_Vertex,HE_Vertex)
	// was done by swapping the HyperedgeID to the end of the edgelist of the hypernode and
	// decrementing the size, it is necessary to perform the restore operations __in reverse__
  // order as the removal operations occurred!
<<<<<<< HEAD
	void restoreEdge(const HyperedgeID he) noexcept {
		ASSERT(hyperedge(he).isDisabled(), "Hyperedge is enabled!");
		enableEdge(he);
		resetPartitionPinCounts(he);
		for (const HypernodeID pin : pins(he)) {
			ASSERT(std::count(_incidence_array.begin() + hypernode(pin).firstEntry(),
							_incidence_array.begin() + hypernode(pin).firstInvalidEntry(), he)
					== 0,
					"HN " << pin << " is already connected to HE " << he);
			DBG(dbg_hypergraph_restore_edge, "re-adding pin  " << pin << " to HE " << he);
			enableHypernodeIfPreviouslyUnconnected(pin);
			hypernode(pin).increaseSize();
			if (partID(pin) != kInvalidPartition) {
				increasePinCountInPart(he, partID(pin));
			}

			ASSERT(_incidence_array[hypernode(pin).firstInvalidEntry() - 1] == he,
					"Incorrect restore of HE " << he);
			++_current_num_pins;
		}
	}

	void resetPartitioning() noexcept {
		_part_ids.clear();
		_part_ids.resize(_num_hypernodes, kInvalidPartition);
		_part_info.clear();
		_part_info.resize(_k);
		_pins_in_part.clear();
		_pins_in_part.resize(_num_hyperedges * _k);
		_connectivity_sets.clear();
		_connectivity_sets.resize(_num_hyperedges);
	}

	Type type() const noexcept {
		if (isModified()) {
			return Type::EdgeAndNodeWeights;
		} else {
			return _type;
		}
	}

	// Accessors and mutators.
	HyperedgeID nodeDegree(const HypernodeID u) const noexcept {
		ASSERT(!hypernode(u).isDisabled(), "Hypernode " << u << " is disabled");
		return hypernode(u).size();
	}

	HypernodeID edgeSize(const HyperedgeID e) const noexcept {
		ASSERT(!hyperedge(e).isDisabled(), "Hyperedge " << e << " is disabled");
		return hyperedge(e).size();
	}

	HypernodeWeight nodeWeight(const HypernodeID u) const noexcept {
		ASSERT(!hypernode(u).isDisabled(), "Hypernode " << u << " is disabled");
		return hypernode(u).weight();
	}

	void setNodeWeight(const HypernodeID u, const HypernodeWeight weight) noexcept {
		ASSERT(!hypernode(u).isDisabled(), "Hypernode " << u << " is disabled");
		hypernode(u).setWeight(weight);
	}

	HyperedgeWeight edgeWeight(const HyperedgeID e) const noexcept {
		ASSERT(!hyperedge(e).isDisabled(), "Hyperedge " << e << " is disabled");
		return hyperedge(e).weight();
	}

	void setEdgeWeight(const HyperedgeID e, const HyperedgeWeight weight) noexcept {
		ASSERT(!hyperedge(e).isDisabled(), "Hyperedge " << e << " is disabled");
		hyperedge(e).setWeight(weight);
	}

	PartitionID partID(const HypernodeID u) const noexcept {
		ASSERT(!hypernode(u).isDisabled(), "Hypernode " << u << " is disabled");
		return _part_ids[u];
	}

	bool nodeIsEnabled(const HypernodeID u) const noexcept {
		return !hypernode(u).isDisabled();
	}

	bool edgeIsEnabled(const HyperedgeID e) const noexcept {
		return !hyperedge(e).isDisabled();
	}

	HypernodeID initialNumNodes() const noexcept {
		return _num_hypernodes;
	}

	HyperedgeID initialNumEdges() const noexcept {
		return _num_hyperedges;
	}

	HypernodeID initialNumPins() const noexcept {
		return _num_pins;
	}

	HypernodeID numNodes() const noexcept {
		ASSERT([&]() {
					HypernodeID count = 0;
					for (HypernodeID i = 0; i < _num_hypernodes; ++i) {
						if (!hypernode(i).isDisabled()) {
							++count;
						}
					}
					return count;
				}() == _current_num_hypernodes,
				"Inconsistent Hypergraph State:" << "current_num_hypernodes=" << _current_num_hypernodes
				<< "!= # enabled hypernodes=" <<[&]() {
					HypernodeID count = 0;
					for (HypernodeID i = 0; i < _num_hypernodes; ++i) {
						if (!hypernode(i).isDisabled()) {
							++count;
						}
					}
					return count;
				}());
		return _current_num_hypernodes;
	}

	HyperedgeID numEdges() const noexcept {
		ASSERT([&]() {
					HyperedgeID count = 0;
					for (HyperedgeID i = 0; i < _num_hyperedges; ++i) {
						if (!hyperedge(i).isDisabled()) {
							++count;
						}
					}
					return count;
				}() == _current_num_hyperedges,
				"Inconsistent Hypergraph State:" << "current_num_hyperedges=" << _current_num_hyperedges
				<< "!= # enabled hyperedges=" <<[&]() {
					HyperedgeID count = 0;
					for (HyperedgeID i = 0; i < _num_hyperedges; ++i) {
						if (!hyperedge(i).isDisabled()) {
							++count;
						}
					}
					return count;
				}());
		return _current_num_hyperedges;
	}

	HypernodeID numPins() const noexcept {
		return _current_num_pins;
	}

	PartitionID k() const noexcept {
		return _k;
	}

	HypernodeID pinCountInPart(const HyperedgeID he, const PartitionID id) const noexcept {
		ASSERT(!hyperedge(he).isDisabled(), "Hyperedge " << he << " is disabled");
		ASSERT(id < _k && id != kInvalidPartition, "Partition ID " << id << " is out of bounds");
		ASSERT(_pins_in_part[he * _k + id] != kInvalidCount, V(he) << V(id));
		return _pins_in_part[he * _k + id];
	}

	PartitionID connectivity(const HyperedgeID he) const noexcept {
		ASSERT(!hyperedge(he).isDisabled(), "Hyperedge " << he << " is disabled");
		return _connectivity_sets[he].size();
	}

	const std::vector<PartInfo> & partInfos() const noexcept {
		return _part_info;
	}

	HypernodeWeight totalWeight() const noexcept {
		return _total_weight;
	}
	HypernodeWeight partWeight(const PartitionID id) const noexcept {
		ASSERT(id < _k && id != kInvalidPartition, "Partition ID " << id << " is out of bounds");
		return _part_info[id].weight;
	}

	HypernodeID partSize(const PartitionID id) const noexcept {
		ASSERT(id < _k && id != kInvalidPartition, "Partition ID " << id << " is out of bounds");
		return _part_info[id].size;
	}

	HypernodeData & hypernodeData(const HypernodeID hn) noexcept {
		ASSERT(!hypernode(hn).isDisabled(), "Hypernode " << hn << " is disabled");
		return hypernode(hn);
	}

	HyperedgeData & hyperedgeData(const HyperedgeID he) noexcept {
		ASSERT(!hyperedge(he).isDisabled(), "Hyperedge " << he << " is disabled");
		return hyperedge(he);
	}

	void sortConnectivitySets() noexcept {
		for (HyperedgeID he = 0; he < _num_hyperedges; ++he) {
			std::sort(_connectivity_sets[he].begin(), _connectivity_sets[he].end());
		}
	}

private:
	FRIEND_TEST(AHypergraph, DisconnectsHypernodeFromHyperedge);
	FRIEND_TEST(AHypergraph, RemovesHyperedges);
	FRIEND_TEST(AHypergraph, DecrementsHypernodeDegreeOfAffectedHypernodesOnHyperedgeRemoval);
	FRIEND_TEST(AnIncidenceIterator, AllowsIterationOverIncidentHyperedges);
	FRIEND_TEST(AnIncidenceIterator, AllowsIterationOverPinsOfHyperedge);
	FRIEND_TEST(AHypergraphMacro, IteratesOverAllIncidentHyperedges);
	FRIEND_TEST(AHypergraphMacro, IteratesOverAllPinsOfAHyperedge);
	FRIEND_TEST(AContractionMemento, StoresOldStateOfInvolvedHypernodes);
	FRIEND_TEST(AnUncontractionOperation, DeletesIncidenceInfoAddedDuringContraction);
	FRIEND_TEST(AHypergraph, InvalidatesPartitionPinCountsOnHyperedgeRemoval);
	FRIEND_TEST(AHypergraph, CalculatesPinCountsOfAHyperedge);
	FRIEND_TEST(APartitionedHypergraph, StoresPartitionPinCountsForHyperedges);
	FRIEND_TEST(AHypergraph, ExtractedFromAPartitionedHypergraphHasInitializedPartitionInformation);

	GenericHypergraph() noexcept :
	_num_hypernodes(0),
	_num_hyperedges(0),
	_num_pins(0),
	_total_weight(0),
	_k(2),
	_type(Type::Unweighted),
	_current_num_hypernodes(0),
	_current_num_hyperedges(0),
	_current_num_pins(0),
	_hypernodes(),
	_hyperedges(),
	_incidence_array(),
	_part_ids(),
	_part_info(_k),
	_pins_in_part(),
	_connectivity_sets(),
	_processed_hyperedges(),
	_active_hyperedges_u(),
	_active_hyperedges_v() {}

	void updatePartInfo(const HypernodeID u, const PartitionID id) noexcept {
		ASSERT(!hypernode(u).isDisabled(), "Hypernode " << u << " is disabled");
		ASSERT(id < _k && id != kInvalidPartition, "Part ID" << id << " out of bounds!");
		ASSERT(_part_ids[u] == kInvalidPartition, "HN " << u << " is already assigned to part " << id);
		_part_ids[u] = id;
		_part_info[id].weight += nodeWeight(u);
		++_part_info[id].size;
	}

	void updatePartInfo(const HypernodeID u, const PartitionID from, const PartitionID to) noexcept {
		ASSERT(!hypernode(u).isDisabled(), "Hypernode " << u << " is disabled");
		ASSERT(from < _k && from != kInvalidPartition, "Part ID" << from << " out of bounds!");
		ASSERT(to < _k && to != kInvalidPartition, "Part ID" << to << " out of bounds!");
		ASSERT(_part_ids[u] == from, "HN " << u << " is not in part " << from);
		_part_ids[u] = to;
		_part_info[from].weight -= nodeWeight(u);
		--_part_info[from].size;
		_part_info[to].weight += nodeWeight(u);
		++_part_info[to].size;
	}

	void decreasePinCountInPart(const HyperedgeID he, const PartitionID id) noexcept {
		ASSERT(!hyperedge(he).isDisabled(), "Hyperedge " << he << " is disabled");
		ASSERT(pinCountInPart(he, id) > 0,
				"HE " << he << "does not have any pins in partition " << id);
		ASSERT(id < _k && id != kInvalidPartition, "Part ID" << id << " out of bounds!");
		ASSERT(_pins_in_part[he * _k + id] > 0, "invalid decrease");
		_pins_in_part[he * _k + id] -= 1;
		if (_pins_in_part[he * _k + id] == 0) {
			auto it = std::find(_connectivity_sets[he].begin(), _connectivity_sets[he].end(), id);
			ASSERT(it != _connectivity_sets[he].end(), "Part not found:" << id);
			std::iter_swap(it, _connectivity_sets[he].end() - 1);
			_connectivity_sets[he].pop_back();
			std::sort(it, _connectivity_sets[he].end());
			ASSERT(std::is_sorted(_connectivity_sets[he].cbegin(), _connectivity_sets[he].cend()),
					V(he));
		}
	}

	void increasePinCountInPart(const HyperedgeID he, const PartitionID id) noexcept {
		ASSERT(!hyperedge(he).isDisabled(), "Hyperedge " << he << " is disabled");
		ASSERT(pinCountInPart(he, id) <= edgeSize(he),
				"HE " << he << ": pin_count[" << id << "]=" << pinCountInPart(he, id)
				<< "edgesize=" << edgeSize(he));
		ASSERT(id < _k && id != kInvalidPartition, "Part ID" << id << " out of bounds!");
		_pins_in_part[he * _k + id] += 1;
		if (_pins_in_part[he * _k + id] == 1) {
			ASSERT(std::find(_connectivity_sets[he].cbegin(), _connectivity_sets[he].cend(), id)
					== _connectivity_sets[he].end(), "Part " << id << " already contained");
			_connectivity_sets[he].insert(std::find_if(_connectivity_sets[he].cbegin(),
							_connectivity_sets[he].cend(),
							[&](const PartitionID i) {return id < i;}),
					id);
		}
		ASSERT(std::is_sorted(_connectivity_sets[he].cbegin(), _connectivity_sets[he].cend()),
				V(he));
		ASSERT([&]() {
					for (PartitionID i = 0; i < _k; ++i) {
						if (std::count(_connectivity_sets[he].cbegin(),
										_connectivity_sets[he].cend(), i) > 1) {
							return false;
						}
					}
					return true;
				}(), V(he));
	}

	void invalidatePartitionPinCounts(const HyperedgeID he) noexcept {
		ASSERT(hyperedge(he).isDisabled(),
				"Invalidation of pin counts only allowed for disabled hyperedges");
		for (PartitionID part = 0; part < _k; ++part) {
			_pins_in_part[he * _k + part] = kInvalidCount;
		}
		_connectivity_sets[he].clear();
	}

	void resetPartitionPinCounts(const HyperedgeID he) noexcept {
		ASSERT(!hyperedge(he).isDisabled(), "Hyperedge " << he << " is disabled");
		for (PartitionID part = 0; part < _k; ++part) {
			_pins_in_part[he * _k + part] = 0;
		}
	}

	bool isModified() const noexcept {
		return _current_num_pins != _num_pins || _current_num_hypernodes != _num_hypernodes ||
		_current_num_hyperedges != _num_hyperedges;
	}

	void enableEdge(const HyperedgeID e) noexcept {
		ASSERT(hyperedge(e).isDisabled(), "HE " << e << " is already enabled!");
		hyperedge(e).enable();
		++_current_num_hyperedges;
	}

	void restoreRepresentative(const Memento& memento) noexcept {
		ASSERT(!hypernode(memento.u).isDisabled(), "Hypernode " << memento.u << " is disabled");
		hypernode(memento.u).setFirstEntry(memento.u_first_entry);
		hypernode(memento.u).setSize(memento.u_size);
		hypernode(memento.u).setWeight(hypernode(memento.u).weight() - hypernode(memento.v).weight());
	}

	void resetReusedPinSlotToOriginalValue(const HyperedgeID he, const Memento& memento) noexcept {
		ASSERT(!hyperedge(he).isDisabled(), "Hyperedge " << he << " is disabled");
		PinHandleIterator pin_begin, pin_end;
		std::tie(pin_begin, pin_end) = pinHandles(he);
		ASSERT(pin_begin != pin_end, "Accessed empty hyperedge");
		--pin_end;
		while (*pin_end != memento.u) {
			ASSERT(pin_end != pin_begin, "Pin " << memento.u << " not found in pinlist of HE " << he);
			--pin_end;
		}
		ASSERT(*pin_end == memento.u && std::distance(_incidence_array.begin(), pin_begin)
				<= std::distance(_incidence_array.begin(), pin_end), "Reused slot not found");
		*pin_end = memento.v;
	}

	void connectHyperedgeToRepresentative(const HyperedgeID e, const HypernodeID u,
			bool& first_call) noexcept {
		ASSERT(!hypernode(u).isDisabled(), "Hypernode " << u << " is disabled");
		ASSERT(!hyperedge(e).isDisabled(), "Hyperedge " << e << " is disabled");
		ASSERT(partID(_incidence_array[hyperedge(e).firstInvalidEntry() - 1]) == partID(u),
				"Contraction target " << _incidence_array[hyperedge(e).firstInvalidEntry() - 1]
				<< "& representative " << u << "are in different parts");
		// Hyperedge e does not contain u. Therefore we use the entry of v (i.e. the last entry
		// -- this is ensured by the contract method) in e's edge array to store the information
		// that u is now connected to e and add the edge (u,e) to indicate this conection also from
		// the hypernode's point of view.
		_incidence_array[hyperedge(e).firstInvalidEntry() - 1] = u;

		HypernodeVertex& nodeU = hypernode(u);
		if (first_call) {
			_incidence_array.insert(_incidence_array.cend(), _incidence_array.cbegin() + nodeU.firstEntry(),
					_incidence_array.cbegin() + nodeU.firstInvalidEntry());
			nodeU.setFirstEntry(_incidence_array.size() - nodeU.size());
			first_call = false;
		}
		ASSERT(nodeU.firstInvalidEntry() == _incidence_array.size(), "Incidence Info of HN " << u
				<< " is not at the end of the incidence array");
		_incidence_array.push_back(e);
		nodeU.increaseSize();
	}

	void disableHypernodeIfUnconnected(const HypernodeID hn,
			const bool disable_unconnected_hypernode) noexcept {
		if (disable_unconnected_hypernode && hypernode(hn).size() == 0) {
			hypernode(hn).disable();
			--_current_num_hypernodes;
		}
	}

	void enableHypernodeIfPreviouslyUnconnected(const HypernodeID hn) noexcept {
		if (hypernode(hn).isDisabled()) {
			hypernode(hn).enable();
			++_current_num_hypernodes;
		}
	}

	template <typename Handle1, typename Handle2, typename Container>
	void removeInternalEdge(const Handle1 u, const Handle2 v, Container& container) noexcept {
		using std::swap;
		typename Container::reference vertex = container[u];
		ASSERT(!vertex.isDisabled(), "InternalVertex " << u << " is disabled");

		auto begin = _incidence_array.begin() + vertex.firstEntry();
		ASSERT(vertex.size() > 0, "InternalVertex is empty!");
		auto last_entry = _incidence_array.begin() + vertex.firstInvalidEntry() - 1;
		while (*begin != v) {
			++begin;
		}
		ASSERT(begin < _incidence_array.begin() + vertex.firstInvalidEntry(), "Iterator out of bounds");
		swap(*begin, *last_entry);
		vertex.decreaseSize();
	}

	// Accessor for handles of hypernodes contained in hyperedge (aka pins)
	std::pair<PinHandleIterator, PinHandleIterator> pinHandles(const HyperedgeID he) noexcept {
		return std::make_pair(_incidence_array.begin() + hyperedge(he).firstEntry(),
				_incidence_array.begin() + hyperedge(he).firstInvalidEntry());
	}

	// Accessor for hypernode-related information
	const HypernodeVertex & hypernode(const HypernodeID u) const noexcept {
		ASSERT(u < _num_hypernodes, "Hypernode " << u << " does not exist");
		return _hypernodes[u];
	}

	// Accessor for hyperedge-related information
	const HyperedgeVertex & hyperedge(const HyperedgeID e) const noexcept {
		ASSERT(e < _num_hyperedges, "Hyperedge " << e << " does not exist");
		return _hyperedges[e];
	}

	// To avoid code duplication we implement non-const version in terms of const version
	HypernodeVertex & hypernode(const HypernodeID u) noexcept {
		return const_cast<HypernodeVertex&>(static_cast<const GenericHypergraph&>(*this).hypernode(u));
	}

	HyperedgeVertex & hyperedge(const HyperedgeID e) noexcept {
		return const_cast<HyperedgeVertex&>(static_cast<const GenericHypergraph&>(*this).hyperedge(e));
	}

	HypernodeID _num_hypernodes;
	HyperedgeID _num_hyperedges;
	HypernodeID _num_pins;
	HypernodeWeight _total_weight;
	const int _k;
	Type _type;

	HypernodeID _current_num_hypernodes;
	HyperedgeID _current_num_hyperedges;
	HypernodeID _current_num_pins;

	std::vector<HypernodeVertex> _hypernodes;
	std::vector<HyperedgeVertex> _hyperedges;
	std::vector<VertexID> _incidence_array;

	std::vector<PartitionID> _part_ids;
	std::vector<PartInfo> _part_info;
	// for each hyperedge we store the connectivity set,
	// i.e. the parts it connects and the number of pins in that part
	std::vector<HypernodeID> _pins_in_part;
	std::vector<ConnectivitySet> _connectivity_sets;

	// Used during uncontraction to remember which hyperedges have already been processed
	std::vector<bool> _processed_hyperedges;

	// Used during uncontraction to decide how to perform the uncontraction operation
	std::vector<bool> _active_hyperedges_u;
	std::vector<bool> _active_hyperedges_v;

	template <typename Hypergraph>
	friend std::pair<std::unique_ptr<Hypergraph>,
	std::vector<typename Hypergraph::HypernodeID> >
	extractPartitionAsUnpartitionedHypergraphForBisection(const Hypergraph& hypergraph,
			const typename Hypergraph::PartitionID part);

	template <typename Hypergraph>
	friend bool verifyEquivalenceWithoutPartitionInfo(const Hypergraph& expected,
			const Hypergraph& actual);

	template <typename Hypergraph>
	friend bool verifyEquivalenceWithPartitionInfo(const Hypergraph& expected,
			const Hypergraph& actual);
=======
  void restoreEdge(const HyperedgeID he) noexcept {
    ASSERT(hyperedge(he).isDisabled(), "Hyperedge is enabled!");
    enableEdge(he);
    resetPartitionPinCounts(he);
    for (const HypernodeID pin : pins(he)) {
      ASSERT(std::count(_incidence_array.begin() + hypernode(pin).firstEntry(),
                        _incidence_array.begin() + hypernode(pin).firstInvalidEntry(), he)
             == 0,
             "HN " << pin << " is already connected to HE " << he);
      DBG(dbg_hypergraph_restore_edge, "re-adding pin  " << pin << " to HE " << he);
      enableHypernodeIfPreviouslyUnconnected(pin);
      hypernode(pin).increaseSize();
      if (partID(pin) != kInvalidPartition) {
        increasePinCountInPart(he, partID(pin));
      }

      ASSERT(_incidence_array[hypernode(pin).firstInvalidEntry() - 1] == he,
             "Incorrect restore of HE " << he);
      ++_current_num_pins;
    }
  }

  void resetPartitioning() noexcept {
    _part_ids.clear();
    _part_ids.resize(_num_hypernodes, kInvalidPartition);
    _part_info.clear();
    _part_info.resize(_k);
    _pins_in_part.clear();
    _pins_in_part.resize(_num_hyperedges * _k);
    _connectivity_sets.clear();
    _connectivity_sets.resize(_num_hyperedges);
  }

  Type type() const noexcept {
    if (isModified()) {
      return Type::EdgeAndNodeWeights;
    } else {
      return _type;
    }
  }

  // Accessors and mutators.
  HyperedgeID nodeDegree(const HypernodeID u) const noexcept {
    ASSERT(!hypernode(u).isDisabled(), "Hypernode " << u << " is disabled");
    return hypernode(u).size();
  }

  HypernodeID edgeSize(const HyperedgeID e) const noexcept {
    ASSERT(!hyperedge(e).isDisabled(), "Hyperedge " << e << " is disabled");
    return hyperedge(e).size();
  }

  HypernodeWeight nodeWeight(const HypernodeID u) const noexcept {
    ASSERT(!hypernode(u).isDisabled(), "Hypernode " << u << " is disabled");
    return hypernode(u).weight();
  }

  void setNodeWeight(const HypernodeID u, const HypernodeWeight weight) noexcept {
    ASSERT(!hypernode(u).isDisabled(), "Hypernode " << u << " is disabled");
    hypernode(u).setWeight(weight);
  }

  HyperedgeWeight edgeWeight(const HyperedgeID e) const noexcept {
    ASSERT(!hyperedge(e).isDisabled(), "Hyperedge " << e << " is disabled");
    return hyperedge(e).weight();
  }

  void setEdgeWeight(const HyperedgeID e, const HyperedgeWeight weight) noexcept {
    ASSERT(!hyperedge(e).isDisabled(), "Hyperedge " << e << " is disabled");
    hyperedge(e).setWeight(weight);
  }

  PartitionID partID(const HypernodeID u) const noexcept {
    ASSERT(!hypernode(u).isDisabled(), "Hypernode " << u << " is disabled");
    return _part_ids[u];
  }

  bool nodeIsEnabled(const HypernodeID u) const noexcept {
    return !hypernode(u).isDisabled();
  }

  bool edgeIsEnabled(const HyperedgeID e) const noexcept {
    return !hyperedge(e).isDisabled();
  }

  HypernodeID initialNumNodes() const noexcept {
    return _num_hypernodes;
  }

  HyperedgeID initialNumEdges() const noexcept {
    return _num_hyperedges;
  }

  HypernodeID initialNumPins()  const noexcept {
    return _num_pins;
  }

  HypernodeID numNodes() const noexcept {
    ASSERT([&]() {
        HypernodeID count = 0;
        for (HypernodeID i = 0; i < _num_hypernodes; ++i) {
          if (!hypernode(i).isDisabled()) {
            ++count;
          }
        }
        return count;
      } () == _current_num_hypernodes,
           "Inconsistent Hypergraph State:" << "current_num_hypernodes=" << _current_num_hypernodes
           << "!= # enabled hypernodes=" <<[&]() {
        HypernodeID count = 0;
        for (HypernodeID i = 0; i < _num_hypernodes; ++i) {
          if (!hypernode(i).isDisabled()) {
            ++count;
          }
        }
        return count;
      } ());
    return _current_num_hypernodes;
  }

  HyperedgeID numEdges() const noexcept {
    ASSERT([&]() {
        HyperedgeID count = 0;
        for (HyperedgeID i = 0; i < _num_hyperedges; ++i) {
          if (!hyperedge(i).isDisabled()) {
            ++count;
          }
        }
        return count;
      } () == _current_num_hyperedges,
           "Inconsistent Hypergraph State:" << "current_num_hyperedges=" << _current_num_hyperedges
           << "!= # enabled hyperedges=" <<[&]() {
        HyperedgeID count = 0;
        for (HyperedgeID i = 0; i < _num_hyperedges; ++i) {
          if (!hyperedge(i).isDisabled()) {
            ++count;
          }
        }
        return count;
      } ());
    return _current_num_hyperedges;
  }

  HypernodeID numPins() const noexcept {
    return _current_num_pins;
  }

  PartitionID k() const noexcept {
    return _k;
  }

  HypernodeID pinCountInPart(const HyperedgeID he, const PartitionID id) const noexcept {
    ASSERT(!hyperedge(he).isDisabled(), "Hyperedge " << he << " is disabled");
    ASSERT(id < _k && id != kInvalidPartition, "Partition ID " << id << " is out of bounds");
    ASSERT(_pins_in_part[he * _k + id] != kInvalidCount, V(he) << V(id));
    return _pins_in_part[he * _k + id];
  }

  PartitionID connectivity(const HyperedgeID he) const noexcept {
    ASSERT(!hyperedge(he).isDisabled(), "Hyperedge " << he << " is disabled");
    return _connectivity_sets[he].size();
  }

  const std::vector<PartInfo> & partInfos() const noexcept {
    return _part_info;
  }

  HypernodeWeight totalWeight() const noexcept {
    return _total_weight;
  }

  HypernodeWeight partWeight(const PartitionID id) const noexcept {
    ASSERT(id < _k && id != kInvalidPartition, "Partition ID " << id << " is out of bounds");
    return _part_info[id].weight;
  }

  HypernodeID partSize(const PartitionID id) const noexcept {
    ASSERT(id < _k && id != kInvalidPartition, "Partition ID " << id << " is out of bounds");
    return _part_info[id].size;
  }

  HypernodeData & hypernodeData(const HypernodeID hn) noexcept {
    ASSERT(!hypernode(hn).isDisabled(), "Hypernode " << hn << " is disabled");
    return hypernode(hn);
  }

  HyperedgeData & hyperedgeData(const HyperedgeID he) noexcept {
    ASSERT(!hyperedge(he).isDisabled(), "Hyperedge " << he << " is disabled");
    return hyperedge(he);
  }

  void sortConnectivitySets() noexcept {
    for (HyperedgeID he = 0; he < _num_hyperedges; ++he) {
      std::sort(_connectivity_sets[he].begin(), _connectivity_sets[he].end());
    }
  }

 private:
  FRIEND_TEST(AHypergraph, DisconnectsHypernodeFromHyperedge);
  FRIEND_TEST(AHypergraph, RemovesHyperedges);
  FRIEND_TEST(AHypergraph, DecrementsHypernodeDegreeOfAffectedHypernodesOnHyperedgeRemoval);
  FRIEND_TEST(AnIncidenceIterator, AllowsIterationOverIncidentHyperedges);
  FRIEND_TEST(AnIncidenceIterator, AllowsIterationOverPinsOfHyperedge);
  FRIEND_TEST(AHypergraphMacro, IteratesOverAllIncidentHyperedges);
  FRIEND_TEST(AHypergraphMacro, IteratesOverAllPinsOfAHyperedge);
  FRIEND_TEST(AContractionMemento, StoresOldStateOfInvolvedHypernodes);
  FRIEND_TEST(AnUncontractionOperation, DeletesIncidenceInfoAddedDuringContraction);
  FRIEND_TEST(AHypergraph, InvalidatesPartitionPinCountsOnHyperedgeRemoval);
  FRIEND_TEST(AHypergraph, CalculatesPinCountsOfAHyperedge);
  FRIEND_TEST(APartitionedHypergraph, StoresPartitionPinCountsForHyperedges);
  FRIEND_TEST(AHypergraph, ExtractedFromAPartitionedHypergraphHasInitializedPartitionInformation);

  GenericHypergraph() noexcept :
    _num_hypernodes(0),
    _num_hyperedges(0),
    _num_pins(0),
    _total_weight(0),
    _k(2),
    _type(Type::Unweighted),
    _current_num_hypernodes(0),
    _current_num_hyperedges(0),
    _current_num_pins(0),
    _hypernodes(),
    _hyperedges(),
    _incidence_array(),
    _part_ids(),
    _part_info(_k),
    _pins_in_part(),
    _connectivity_sets(),
    _processed_hyperedges(),
    _active_hyperedges_u(),
    _active_hyperedges_v() { }

  void updatePartInfo(const HypernodeID u, const PartitionID id) noexcept {
    ASSERT(!hypernode(u).isDisabled(), "Hypernode " << u << " is disabled");
    ASSERT(id < _k && id != kInvalidPartition, "Part ID" << id << " out of bounds!");
    ASSERT(_part_ids[u] == kInvalidPartition, "HN " << u << " is already assigned to part " << id);
    _part_ids[u] = id;
    _part_info[id].weight += nodeWeight(u);
    ++_part_info[id].size;
  }

  void updatePartInfo(const HypernodeID u, const PartitionID from, const PartitionID to) noexcept {
    ASSERT(!hypernode(u).isDisabled(), "Hypernode " << u << " is disabled");
    ASSERT(from < _k && from != kInvalidPartition, "Part ID" << from << " out of bounds!");
    ASSERT(to < _k && to != kInvalidPartition, "Part ID" << to << " out of bounds!");
    ASSERT(_part_ids[u] == from, "HN " << u << " is not in part " << from);
    _part_ids[u] = to;
    _part_info[from].weight -= nodeWeight(u);
    --_part_info[from].size;
    _part_info[to].weight += nodeWeight(u);
    ++_part_info[to].size;
  }

  void decreasePinCountInPart(const HyperedgeID he, const PartitionID id) noexcept {
    ASSERT(!hyperedge(he).isDisabled(), "Hyperedge " << he << " is disabled");
    ASSERT(pinCountInPart(he, id) > 0,
           "HE " << he << "does not have any pins in partition " << id);
    ASSERT(id < _k && id != kInvalidPartition, "Part ID" << id << " out of bounds!");
    ASSERT(_pins_in_part[he * _k + id] > 0, "invalid decrease");
    _pins_in_part[he * _k + id] -= 1;
    if (_pins_in_part[he * _k + id] == 0) {
      auto it = std::find(_connectivity_sets[he].begin(), _connectivity_sets[he].end(), id);
      ASSERT(it != _connectivity_sets[he].end(), "Part not found:" << id);
      std::iter_swap(it, _connectivity_sets[he].end() - 1);
      _connectivity_sets[he].pop_back();
      std::sort(it, _connectivity_sets[he].end());
      ASSERT(std::is_sorted(_connectivity_sets[he].cbegin(), _connectivity_sets[he].cend()),
             V(he));
    }
  }

  void increasePinCountInPart(const HyperedgeID he, const PartitionID id) noexcept {
    ASSERT(!hyperedge(he).isDisabled(), "Hyperedge " << he << " is disabled");
    ASSERT(pinCountInPart(he, id) <= edgeSize(he),
           "HE " << he << ": pin_count[" << id << "]=" << pinCountInPart(he, id)
           << "edgesize=" << edgeSize(he));
    ASSERT(id < _k && id != kInvalidPartition, "Part ID" << id << " out of bounds!");
    _pins_in_part[he * _k + id] += 1;
    if (_pins_in_part[he * _k + id] == 1) {
      ASSERT(std::find(_connectivity_sets[he].cbegin(), _connectivity_sets[he].cend(), id)
             == _connectivity_sets[he].end(), "Part " << id << " already contained");
      _connectivity_sets[he].insert(std::find_if(_connectivity_sets[he].cbegin(),
                                                 _connectivity_sets[he].cend(),
                                                 [&](const PartitionID i) { return id < i; }),
                                    id);
    }
    ASSERT(std::is_sorted(_connectivity_sets[he].cbegin(), _connectivity_sets[he].cend()),
           V(he));
    ASSERT([&]() {
        for (PartitionID i = 0; i < _k; ++i) {
          if (std::count(_connectivity_sets[he].cbegin(),
                         _connectivity_sets[he].cend(), i) > 1) {
            return false;
          }
        }
        return true;
      } (), V(he));
  }

  void invalidatePartitionPinCounts(const HyperedgeID he) noexcept {
    ASSERT(hyperedge(he).isDisabled(),
           "Invalidation of pin counts only allowed for disabled hyperedges");
    for (PartitionID part = 0; part < _k; ++part) {
      _pins_in_part[he * _k + part] = kInvalidCount;
    }
    _connectivity_sets[he].clear();
  }

  void resetPartitionPinCounts(const HyperedgeID he) noexcept {
    ASSERT(!hyperedge(he).isDisabled(), "Hyperedge " << he << " is disabled");
    for (PartitionID part = 0; part < _k; ++part) {
      _pins_in_part[he * _k + part] = 0;
    }
  }

  bool isModified() const noexcept {
    return _current_num_pins != _num_pins || _current_num_hypernodes != _num_hypernodes ||
           _current_num_hyperedges != _num_hyperedges;
  }

  void enableEdge(const HyperedgeID e) noexcept {
    ASSERT(hyperedge(e).isDisabled(), "HE " << e << " is already enabled!");
    hyperedge(e).enable();
    ++_current_num_hyperedges;
  }

  void restoreRepresentative(const Memento& memento) noexcept {
    ASSERT(!hypernode(memento.u).isDisabled(), "Hypernode " << memento.u << " is disabled");
    hypernode(memento.u).setFirstEntry(memento.u_first_entry);
    hypernode(memento.u).setSize(memento.u_size);
    hypernode(memento.u).setWeight(hypernode(memento.u).weight() - hypernode(memento.v).weight());
  }

  void resetReusedPinSlotToOriginalValue(const HyperedgeID he, const Memento& memento) noexcept {
    ASSERT(!hyperedge(he).isDisabled(), "Hyperedge " << he << " is disabled");
    PinHandleIterator pin_begin, pin_end;
    std::tie(pin_begin, pin_end) = pinHandles(he);
    ASSERT(pin_begin != pin_end, "Accessed empty hyperedge");
    --pin_end;
    while (*pin_end != memento.u) {
      ASSERT(pin_end != pin_begin, "Pin " << memento.u << " not found in pinlist of HE " << he);
      --pin_end;
    }
    ASSERT(*pin_end == memento.u && std::distance(_incidence_array.begin(), pin_begin)
           <= std::distance(_incidence_array.begin(), pin_end), "Reused slot not found");
    *pin_end = memento.v;
  }

  void connectHyperedgeToRepresentative(const HyperedgeID e, const HypernodeID u,
                                        bool& first_call) noexcept {
    ASSERT(!hypernode(u).isDisabled(), "Hypernode " << u << " is disabled");
    ASSERT(!hyperedge(e).isDisabled(), "Hyperedge " << e << " is disabled");
    ASSERT(partID(_incidence_array[hyperedge(e).firstInvalidEntry() - 1]) == partID(u),
           "Contraction target " << _incidence_array[hyperedge(e).firstInvalidEntry() - 1]
           << "& representative " << u << "are in different parts");
    // Hyperedge e does not contain u. Therefore we use the entry of v (i.e. the last entry
    // -- this is ensured by the contract method) in e's edge array to store the information
    // that u is now connected to e and add the edge (u,e) to indicate this conection also from
    // the hypernode's point of view.
    _incidence_array[hyperedge(e).firstInvalidEntry() - 1] = u;

    HypernodeVertex& nodeU = hypernode(u);
    if (first_call) {
      _incidence_array.insert(_incidence_array.cend(), _incidence_array.cbegin() + nodeU.firstEntry(),
                              _incidence_array.cbegin() + nodeU.firstInvalidEntry());
      nodeU.setFirstEntry(_incidence_array.size() - nodeU.size());
      first_call = false;
    }
    ASSERT(nodeU.firstInvalidEntry() == _incidence_array.size(), "Incidence Info of HN " << u
           << " is not at the end of the incidence array");
    _incidence_array.push_back(e);
    nodeU.increaseSize();
  }

  void disableHypernodeIfUnconnected(const HypernodeID hn,
                                     const bool disable_unconnected_hypernode) noexcept {
    if (disable_unconnected_hypernode && hypernode(hn).size() == 0) {
      hypernode(hn).disable();
      --_current_num_hypernodes;
    }
  }

  void enableHypernodeIfPreviouslyUnconnected(const HypernodeID hn) noexcept {
    if (hypernode(hn).isDisabled()) {
      hypernode(hn).enable();
      ++_current_num_hypernodes;
    }
  }

  template <typename Handle1, typename Handle2, typename Container>
  void removeInternalEdge(const Handle1 u, const Handle2 v, Container& container) noexcept {
    using std::swap;
    typename Container::reference vertex = container[u];
    ASSERT(!vertex.isDisabled(), "InternalVertex " << u << " is disabled");

    auto begin = _incidence_array.begin() + vertex.firstEntry();
    ASSERT(vertex.size() > 0, "InternalVertex is empty!");
    auto last_entry = _incidence_array.begin() + vertex.firstInvalidEntry() - 1;
    while (*begin != v) {
      ++begin;
    }
    ASSERT(begin < _incidence_array.begin() + vertex.firstInvalidEntry(), "Iterator out of bounds");
    swap(*begin, *last_entry);
    vertex.decreaseSize();
  }

  // Accessor for handles of hypernodes contained in hyperedge (aka pins)
  std::pair<PinHandleIterator, PinHandleIterator> pinHandles(const HyperedgeID he) noexcept {
    return std::make_pair(_incidence_array.begin() + hyperedge(he).firstEntry(),
                          _incidence_array.begin() + hyperedge(he).firstInvalidEntry());
  }

  // Accessor for hypernode-related information
  const HypernodeVertex & hypernode(const HypernodeID u) const noexcept {
    ASSERT(u < _num_hypernodes, "Hypernode " << u << " does not exist");
    return _hypernodes[u];
  }

  // Accessor for hyperedge-related information
  const HyperedgeVertex & hyperedge(const HyperedgeID e) const noexcept {
    ASSERT(e < _num_hyperedges, "Hyperedge " << e << " does not exist");
    return _hyperedges[e];
  }

  // To avoid code duplication we implement non-const version in terms of const version
  HypernodeVertex & hypernode(const HypernodeID u) noexcept {
    return const_cast<HypernodeVertex&>(static_cast<const GenericHypergraph&>(*this).hypernode(u));
  }

  HyperedgeVertex & hyperedge(const HyperedgeID e) noexcept {
    return const_cast<HyperedgeVertex&>(static_cast<const GenericHypergraph&>(*this).hyperedge(e));
  }

  HypernodeID _num_hypernodes;
  HyperedgeID _num_hyperedges;
  HypernodeID _num_pins;
  HypernodeWeight _total_weight;
  const int _k;
  Type _type;

  HypernodeID _current_num_hypernodes;
  HyperedgeID _current_num_hyperedges;
  HypernodeID _current_num_pins;

  std::vector<HypernodeVertex> _hypernodes;
  std::vector<HyperedgeVertex> _hyperedges;
  std::vector<VertexID> _incidence_array;

  std::vector<PartitionID> _part_ids;
  std::vector<PartInfo> _part_info;
  // for each hyperedge we store the connectivity set,
  // i.e. the parts it connects and the number of pins in that part
  std::vector<HypernodeID> _pins_in_part;
  std::vector<ConnectivitySet> _connectivity_sets;

  // Used during uncontraction to remember which hyperedges have already been processed
  std::vector<bool> _processed_hyperedges;

  // Used during uncontraction to decide how to perform the uncontraction operation
  std::vector<bool> _active_hyperedges_u;
  std::vector<bool> _active_hyperedges_v;

  template <typename Hypergraph>
  friend std::pair<std::unique_ptr<Hypergraph>,
                   std::vector<typename Hypergraph::HypernodeID> > extractPartAsUnpartitionedHypergraphForBisection(const Hypergraph& hypergraph,
                                                                                                                    const typename Hypergraph::PartitionID part);

  template <typename Hypergraph>
  friend bool verifyEquivalenceWithoutPartitionInfo(const Hypergraph& expected,
                                                    const Hypergraph& actual);

  template <typename Hypergraph>
  friend bool verifyEquivalenceWithPartitionInfo(const Hypergraph& expected,
                                                 const Hypergraph& actual);
>>>>>>> 267be7e8
};

template<typename Hypergraph>
bool verifyEquivalenceWithoutPartitionInfo(const Hypergraph& expected,
		const Hypergraph& actual) {
	ASSERT(expected._num_hypernodes == actual._num_hypernodes,
			V(expected._num_hypernodes) << V(actual._num_hypernodes));
	ASSERT(expected._num_hyperedges == actual._num_hyperedges,
			V(expected._num_hyperedges) << V(actual._num_hyperedges));
	ASSERT(expected._num_pins == actual._num_pins,
			V(expected._num_pins) << V(actual._num_pins));
	ASSERT(expected._total_weight == actual._total_weight,
			V(expected._total_weight) << V(actual._total_weight));
	ASSERT(expected._k == actual._k, V(expected._k) << V(actual._k));
	ASSERT(expected._type == actual._type, "Error!");
	ASSERT(expected._current_num_hypernodes == actual._current_num_hypernodes,
			V(expected._current_num_hypernodes) << V(actual._current_num_hypernodes));
	ASSERT(expected._current_num_hyperedges == actual._current_num_hyperedges,
			V(expected._current_num_hyperedges) << V(actual._current_num_hyperedges));
	ASSERT(expected._current_num_pins == actual._current_num_pins,
			V(expected._current_num_pins) << V(actual._current_num_pins));
	ASSERT(expected._hypernodes == actual._hypernodes, "Error!");
	ASSERT(expected._hyperedges == actual._hyperedges, "Error!");

	std::vector<unsigned int> expected_incidence_array(
			expected._incidence_array);
	std::vector<unsigned int> actual_incidence_array(actual._incidence_array);
	std::sort(expected_incidence_array.begin(), expected_incidence_array.end());
	std::sort(actual_incidence_array.begin(), actual_incidence_array.end());

	ASSERT(expected_incidence_array == actual_incidence_array,
			"expected._incidence_array != actual._incidence_array");

	return expected._num_hypernodes == actual._num_hypernodes
			&& expected._num_hyperedges == actual._num_hyperedges
			&& expected._num_pins == actual._num_pins
			&& expected._k == actual._k && expected._type == actual._type
			&& expected._current_num_hypernodes
					== actual._current_num_hypernodes
			&& expected._current_num_hyperedges
					== actual._current_num_hyperedges
			&& expected._current_num_pins == actual._current_num_pins
			&& expected._hypernodes == actual._hypernodes
			&& expected._hyperedges == actual._hyperedges
			&& expected_incidence_array == actual_incidence_array;
}

template<typename Hypergraph>
bool verifyEquivalenceWithPartitionInfo(const Hypergraph& expected,
		const Hypergraph& actual) {
	ASSERT(expected._part_ids == actual._part_ids, "Error");
	ASSERT(expected._part_info == actual._part_info, "Error");
	ASSERT(expected._pins_in_part == actual._pins_in_part, "Error");

	bool connectivity_sets_valid = true;
	for (const typename Hypergraph::HyperedgeID he : actual.edges()) {
		ASSERT(expected._connectivity_sets[he] == actual._connectivity_sets[he],
				V(he));
		if (expected._connectivity_sets[he] != actual._connectivity_sets[he]) {
			connectivity_sets_valid = false;
			break;
		}
	}

	return verifyEquivalenceWithoutPartitionInfo(expected, actual)
			&& expected._part_ids == actual._part_ids
			&& expected._part_info == actual._part_info
			&& expected._pins_in_part == actual._pins_in_part
			&& connectivity_sets_valid;
}

template<typename Hypergraph>
std::pair<std::unique_ptr<Hypergraph>,
<<<<<<< HEAD
		std::vector<typename Hypergraph::HypernodeID> > extractPartitionAsUnpartitionedHypergraphForBisection(
		const Hypergraph& hypergraph,
		const typename Hypergraph::PartitionID part) {
	using HypernodeID = typename Hypergraph::HypernodeID;
	using HyperedgeID = typename Hypergraph::HyperedgeID;

	std::unordered_map<HypernodeID, HypernodeID> hypergraph_to_subhypergraph;
	std::vector<HypernodeID> subhypergraph_to_hypergraph;
	std::unique_ptr < Hypergraph > subhypergraph(new Hypergraph());

	HypernodeID num_hypernodes = 0;
	for (const HypernodeID hn : hypergraph.nodes()) {
		if (hypergraph.partID(hn) == part) {
			hypergraph_to_subhypergraph[hn] =
					subhypergraph_to_hypergraph.size();
			subhypergraph_to_hypergraph.push_back(hn);
			++num_hypernodes;
		}
	}

	subhypergraph->_hypernodes.resize(num_hypernodes);
	subhypergraph->_num_hypernodes = num_hypernodes;

	HyperedgeID num_hyperedges = 0;
	HypernodeID pin_index = 0;
	for (const HyperedgeID he : hypergraph.edges()) {
		if (hypergraph.connectivity(he) > 1) {
			continue;
		}
		if (*hypergraph.connectivitySet(he).begin() == part) {
			subhypergraph->_hyperedges.emplace_back(0, 0,
					hypergraph.edgeWeight(he));
			++subhypergraph->_num_hyperedges;
			subhypergraph->_hyperedges[num_hyperedges].setFirstEntry(pin_index);
			for (const HypernodeID pin : hypergraph.pins(he)) {
				subhypergraph->hyperedge(num_hyperedges).increaseSize();
				subhypergraph->_incidence_array.push_back(
						hypergraph_to_subhypergraph[pin]);
				subhypergraph->hypernode(hypergraph_to_subhypergraph[pin]).increaseSize();
				++pin_index;
			}
			++num_hyperedges;
		}
	}

	const HypernodeID num_pins = pin_index;
	subhypergraph->_num_pins = num_pins;
	subhypergraph->_current_num_hypernodes = num_hypernodes;
	subhypergraph->_current_num_hyperedges = num_hyperedges;
	subhypergraph->_current_num_pins = num_pins;
	subhypergraph->_type = hypergraph.type();

	subhypergraph->_incidence_array.resize(2 * num_pins);
	subhypergraph->_part_ids.resize(num_hypernodes,
			Hypergraph::kInvalidPartition);
	subhypergraph->_pins_in_part.resize(num_hyperedges * 2);
	subhypergraph->_connectivity_sets.resize(num_hyperedges);
	subhypergraph->_processed_hyperedges.resize(num_hyperedges);
	subhypergraph->_active_hyperedges_u.resize(num_hyperedges);
	subhypergraph->_active_hyperedges_v.resize(num_hyperedges);

	subhypergraph->hypernode(0).setFirstEntry(num_pins);
	for (HypernodeID i = 0; i < num_hypernodes - 1; ++i) {
		subhypergraph->hypernode(i + 1).setFirstEntry(
				subhypergraph->hypernode(i).firstInvalidEntry());
		subhypergraph->hypernode(i).setSize(0);
		subhypergraph->hypernode(i).setWeight(
				hypergraph.nodeWeight(subhypergraph_to_hypergraph[i]));
		subhypergraph->_total_weight += subhypergraph->hypernode(i).weight();
	}
	subhypergraph->hypernode(num_hypernodes - 1).setSize(0);
	subhypergraph->hypernode(num_hypernodes - 1).setWeight(
			hypergraph.nodeWeight(
					subhypergraph_to_hypergraph[num_hypernodes - 1]));
	subhypergraph->_total_weight +=
			subhypergraph->hypernode(num_hypernodes - 1).weight();

	for (const HyperedgeID he : subhypergraph->edges()) {
		for (const HypernodeID pin : subhypergraph->pins(he)) {
			subhypergraph->_incidence_array[subhypergraph->hypernode(pin).firstInvalidEntry()] =
					he;
			subhypergraph->hypernode(pin).increaseSize();
		}
	}

	return std::make_pair(std::move(subhypergraph), subhypergraph_to_hypergraph);
=======
          std::vector<typename Hypergraph::HypernodeID> >
extractPartAsUnpartitionedHypergraphForBisection(const Hypergraph& hypergraph,
                                                 const typename Hypergraph::PartitionID part) {
  using HypernodeID = typename Hypergraph::HypernodeID;
  using HyperedgeID = typename Hypergraph::HyperedgeID;

  std::unordered_map<HypernodeID, HypernodeID> hypergraph_to_subhypergraph;
  std::vector<HypernodeID> subhypergraph_to_hypergraph;
  std::unique_ptr<Hypergraph> subhypergraph(new Hypergraph());

  HypernodeID num_hypernodes = 0;
  for (const HypernodeID hn : hypergraph.nodes()) {
    if (hypergraph.partID(hn) == part) {
      hypergraph_to_subhypergraph[hn] = subhypergraph_to_hypergraph.size();
      subhypergraph_to_hypergraph.push_back(hn);
      ++num_hypernodes;
    }
  }

  subhypergraph->_hypernodes.resize(num_hypernodes);
  subhypergraph->_num_hypernodes = num_hypernodes;

  HyperedgeID num_hyperedges = 0;
  HypernodeID pin_index = 0;
  for (const HyperedgeID he : hypergraph.edges()) {
    if (hypergraph.connectivity(he) > 1) {
      continue;
    }
    if (*hypergraph.connectivitySet(he).begin() == part) {
      subhypergraph->_hyperedges.emplace_back(0, 0, hypergraph.edgeWeight(he));
      ++subhypergraph->_num_hyperedges;
      subhypergraph->_hyperedges[num_hyperedges].setFirstEntry(pin_index);
      for (const HypernodeID pin : hypergraph.pins(he)) {
        subhypergraph->hyperedge(num_hyperedges).increaseSize();
        subhypergraph->_incidence_array.push_back(hypergraph_to_subhypergraph[pin]);
        subhypergraph->hypernode(hypergraph_to_subhypergraph[pin]).increaseSize();
        ++pin_index;
      }
      ++num_hyperedges;
    }
  }

  const HypernodeID num_pins = pin_index;
  subhypergraph->_num_pins = num_pins;
  subhypergraph->_current_num_hypernodes = num_hypernodes;
  subhypergraph->_current_num_hyperedges = num_hyperedges;
  subhypergraph->_current_num_pins = num_pins;
  subhypergraph->_type = hypergraph.type();

  subhypergraph->_incidence_array.resize(2 * num_pins);
  subhypergraph->_part_ids.resize(num_hypernodes, Hypergraph::kInvalidPartition);
  subhypergraph->_pins_in_part.resize(num_hyperedges * 2);
  subhypergraph->_connectivity_sets.resize(num_hyperedges);
  subhypergraph->_processed_hyperedges.resize(num_hyperedges);
  subhypergraph->_active_hyperedges_u.resize(num_hyperedges);
  subhypergraph->_active_hyperedges_v.resize(num_hyperedges);

  subhypergraph->hypernode(0).setFirstEntry(num_pins);
  for (HypernodeID i = 0; i < num_hypernodes - 1; ++i) {
    subhypergraph->hypernode(i + 1).setFirstEntry(subhypergraph->hypernode(i).firstInvalidEntry());
    subhypergraph->hypernode(i).setSize(0);
    subhypergraph->hypernode(i).setWeight(hypergraph.nodeWeight(subhypergraph_to_hypergraph[i]));
    subhypergraph->_total_weight += subhypergraph->hypernode(i).weight();
  }
  subhypergraph->hypernode(num_hypernodes - 1).setSize(0);
  subhypergraph->hypernode(num_hypernodes - 1).setWeight(
    hypergraph.nodeWeight(subhypergraph_to_hypergraph[num_hypernodes - 1]));
  subhypergraph->_total_weight += subhypergraph->hypernode(num_hypernodes - 1).weight();

  for (const HyperedgeID he : subhypergraph->edges()) {
    for (const HypernodeID pin : subhypergraph->pins(he)) {
      subhypergraph->_incidence_array[subhypergraph->hypernode(pin).firstInvalidEntry()] = he;
      subhypergraph->hypernode(pin).increaseSize();
    }
  }

  return std::make_pair(std::move(subhypergraph),
                        subhypergraph_to_hypergraph);
>>>>>>> 267be7e8
}
}  // namespace datastructure
#endif  // SRC_LIB_DATASTRUCTURE_GENERICHYPERGRAPH_H_<|MERGE_RESOLUTION|>--- conflicted
+++ resolved
@@ -772,7 +772,6 @@
 	// was done by swapping the HyperedgeID to the end of the edgelist of the hypernode and
 	// decrementing the size, it is necessary to perform the restore operations __in reverse__
   // order as the removal operations occurred!
-<<<<<<< HEAD
 	void restoreEdge(const HyperedgeID he) noexcept {
 		ASSERT(hyperedge(he).isDisabled(), "Hyperedge is enabled!");
 		enableEdge(he);
@@ -1237,9 +1236,8 @@
 
 	template <typename Hypergraph>
 	friend std::pair<std::unique_ptr<Hypergraph>,
-	std::vector<typename Hypergraph::HypernodeID> >
-	extractPartitionAsUnpartitionedHypergraphForBisection(const Hypergraph& hypergraph,
-			const typename Hypergraph::PartitionID part);
+                   std::vector<typename Hypergraph::HypernodeID> > extractPartAsUnpartitionedHypergraphForBisection(const Hypergraph& hypergraph,
+                                                                                                                    const typename Hypergraph::PartitionID part);
 
 	template <typename Hypergraph>
 	friend bool verifyEquivalenceWithoutPartitionInfo(const Hypergraph& expected,
@@ -1248,483 +1246,6 @@
 	template <typename Hypergraph>
 	friend bool verifyEquivalenceWithPartitionInfo(const Hypergraph& expected,
 			const Hypergraph& actual);
-=======
-  void restoreEdge(const HyperedgeID he) noexcept {
-    ASSERT(hyperedge(he).isDisabled(), "Hyperedge is enabled!");
-    enableEdge(he);
-    resetPartitionPinCounts(he);
-    for (const HypernodeID pin : pins(he)) {
-      ASSERT(std::count(_incidence_array.begin() + hypernode(pin).firstEntry(),
-                        _incidence_array.begin() + hypernode(pin).firstInvalidEntry(), he)
-             == 0,
-             "HN " << pin << " is already connected to HE " << he);
-      DBG(dbg_hypergraph_restore_edge, "re-adding pin  " << pin << " to HE " << he);
-      enableHypernodeIfPreviouslyUnconnected(pin);
-      hypernode(pin).increaseSize();
-      if (partID(pin) != kInvalidPartition) {
-        increasePinCountInPart(he, partID(pin));
-      }
-
-      ASSERT(_incidence_array[hypernode(pin).firstInvalidEntry() - 1] == he,
-             "Incorrect restore of HE " << he);
-      ++_current_num_pins;
-    }
-  }
-
-  void resetPartitioning() noexcept {
-    _part_ids.clear();
-    _part_ids.resize(_num_hypernodes, kInvalidPartition);
-    _part_info.clear();
-    _part_info.resize(_k);
-    _pins_in_part.clear();
-    _pins_in_part.resize(_num_hyperedges * _k);
-    _connectivity_sets.clear();
-    _connectivity_sets.resize(_num_hyperedges);
-  }
-
-  Type type() const noexcept {
-    if (isModified()) {
-      return Type::EdgeAndNodeWeights;
-    } else {
-      return _type;
-    }
-  }
-
-  // Accessors and mutators.
-  HyperedgeID nodeDegree(const HypernodeID u) const noexcept {
-    ASSERT(!hypernode(u).isDisabled(), "Hypernode " << u << " is disabled");
-    return hypernode(u).size();
-  }
-
-  HypernodeID edgeSize(const HyperedgeID e) const noexcept {
-    ASSERT(!hyperedge(e).isDisabled(), "Hyperedge " << e << " is disabled");
-    return hyperedge(e).size();
-  }
-
-  HypernodeWeight nodeWeight(const HypernodeID u) const noexcept {
-    ASSERT(!hypernode(u).isDisabled(), "Hypernode " << u << " is disabled");
-    return hypernode(u).weight();
-  }
-
-  void setNodeWeight(const HypernodeID u, const HypernodeWeight weight) noexcept {
-    ASSERT(!hypernode(u).isDisabled(), "Hypernode " << u << " is disabled");
-    hypernode(u).setWeight(weight);
-  }
-
-  HyperedgeWeight edgeWeight(const HyperedgeID e) const noexcept {
-    ASSERT(!hyperedge(e).isDisabled(), "Hyperedge " << e << " is disabled");
-    return hyperedge(e).weight();
-  }
-
-  void setEdgeWeight(const HyperedgeID e, const HyperedgeWeight weight) noexcept {
-    ASSERT(!hyperedge(e).isDisabled(), "Hyperedge " << e << " is disabled");
-    hyperedge(e).setWeight(weight);
-  }
-
-  PartitionID partID(const HypernodeID u) const noexcept {
-    ASSERT(!hypernode(u).isDisabled(), "Hypernode " << u << " is disabled");
-    return _part_ids[u];
-  }
-
-  bool nodeIsEnabled(const HypernodeID u) const noexcept {
-    return !hypernode(u).isDisabled();
-  }
-
-  bool edgeIsEnabled(const HyperedgeID e) const noexcept {
-    return !hyperedge(e).isDisabled();
-  }
-
-  HypernodeID initialNumNodes() const noexcept {
-    return _num_hypernodes;
-  }
-
-  HyperedgeID initialNumEdges() const noexcept {
-    return _num_hyperedges;
-  }
-
-  HypernodeID initialNumPins()  const noexcept {
-    return _num_pins;
-  }
-
-  HypernodeID numNodes() const noexcept {
-    ASSERT([&]() {
-        HypernodeID count = 0;
-        for (HypernodeID i = 0; i < _num_hypernodes; ++i) {
-          if (!hypernode(i).isDisabled()) {
-            ++count;
-          }
-        }
-        return count;
-      } () == _current_num_hypernodes,
-           "Inconsistent Hypergraph State:" << "current_num_hypernodes=" << _current_num_hypernodes
-           << "!= # enabled hypernodes=" <<[&]() {
-        HypernodeID count = 0;
-        for (HypernodeID i = 0; i < _num_hypernodes; ++i) {
-          if (!hypernode(i).isDisabled()) {
-            ++count;
-          }
-        }
-        return count;
-      } ());
-    return _current_num_hypernodes;
-  }
-
-  HyperedgeID numEdges() const noexcept {
-    ASSERT([&]() {
-        HyperedgeID count = 0;
-        for (HyperedgeID i = 0; i < _num_hyperedges; ++i) {
-          if (!hyperedge(i).isDisabled()) {
-            ++count;
-          }
-        }
-        return count;
-      } () == _current_num_hyperedges,
-           "Inconsistent Hypergraph State:" << "current_num_hyperedges=" << _current_num_hyperedges
-           << "!= # enabled hyperedges=" <<[&]() {
-        HyperedgeID count = 0;
-        for (HyperedgeID i = 0; i < _num_hyperedges; ++i) {
-          if (!hyperedge(i).isDisabled()) {
-            ++count;
-          }
-        }
-        return count;
-      } ());
-    return _current_num_hyperedges;
-  }
-
-  HypernodeID numPins() const noexcept {
-    return _current_num_pins;
-  }
-
-  PartitionID k() const noexcept {
-    return _k;
-  }
-
-  HypernodeID pinCountInPart(const HyperedgeID he, const PartitionID id) const noexcept {
-    ASSERT(!hyperedge(he).isDisabled(), "Hyperedge " << he << " is disabled");
-    ASSERT(id < _k && id != kInvalidPartition, "Partition ID " << id << " is out of bounds");
-    ASSERT(_pins_in_part[he * _k + id] != kInvalidCount, V(he) << V(id));
-    return _pins_in_part[he * _k + id];
-  }
-
-  PartitionID connectivity(const HyperedgeID he) const noexcept {
-    ASSERT(!hyperedge(he).isDisabled(), "Hyperedge " << he << " is disabled");
-    return _connectivity_sets[he].size();
-  }
-
-  const std::vector<PartInfo> & partInfos() const noexcept {
-    return _part_info;
-  }
-
-  HypernodeWeight totalWeight() const noexcept {
-    return _total_weight;
-  }
-
-  HypernodeWeight partWeight(const PartitionID id) const noexcept {
-    ASSERT(id < _k && id != kInvalidPartition, "Partition ID " << id << " is out of bounds");
-    return _part_info[id].weight;
-  }
-
-  HypernodeID partSize(const PartitionID id) const noexcept {
-    ASSERT(id < _k && id != kInvalidPartition, "Partition ID " << id << " is out of bounds");
-    return _part_info[id].size;
-  }
-
-  HypernodeData & hypernodeData(const HypernodeID hn) noexcept {
-    ASSERT(!hypernode(hn).isDisabled(), "Hypernode " << hn << " is disabled");
-    return hypernode(hn);
-  }
-
-  HyperedgeData & hyperedgeData(const HyperedgeID he) noexcept {
-    ASSERT(!hyperedge(he).isDisabled(), "Hyperedge " << he << " is disabled");
-    return hyperedge(he);
-  }
-
-  void sortConnectivitySets() noexcept {
-    for (HyperedgeID he = 0; he < _num_hyperedges; ++he) {
-      std::sort(_connectivity_sets[he].begin(), _connectivity_sets[he].end());
-    }
-  }
-
- private:
-  FRIEND_TEST(AHypergraph, DisconnectsHypernodeFromHyperedge);
-  FRIEND_TEST(AHypergraph, RemovesHyperedges);
-  FRIEND_TEST(AHypergraph, DecrementsHypernodeDegreeOfAffectedHypernodesOnHyperedgeRemoval);
-  FRIEND_TEST(AnIncidenceIterator, AllowsIterationOverIncidentHyperedges);
-  FRIEND_TEST(AnIncidenceIterator, AllowsIterationOverPinsOfHyperedge);
-  FRIEND_TEST(AHypergraphMacro, IteratesOverAllIncidentHyperedges);
-  FRIEND_TEST(AHypergraphMacro, IteratesOverAllPinsOfAHyperedge);
-  FRIEND_TEST(AContractionMemento, StoresOldStateOfInvolvedHypernodes);
-  FRIEND_TEST(AnUncontractionOperation, DeletesIncidenceInfoAddedDuringContraction);
-  FRIEND_TEST(AHypergraph, InvalidatesPartitionPinCountsOnHyperedgeRemoval);
-  FRIEND_TEST(AHypergraph, CalculatesPinCountsOfAHyperedge);
-  FRIEND_TEST(APartitionedHypergraph, StoresPartitionPinCountsForHyperedges);
-  FRIEND_TEST(AHypergraph, ExtractedFromAPartitionedHypergraphHasInitializedPartitionInformation);
-
-  GenericHypergraph() noexcept :
-    _num_hypernodes(0),
-    _num_hyperedges(0),
-    _num_pins(0),
-    _total_weight(0),
-    _k(2),
-    _type(Type::Unweighted),
-    _current_num_hypernodes(0),
-    _current_num_hyperedges(0),
-    _current_num_pins(0),
-    _hypernodes(),
-    _hyperedges(),
-    _incidence_array(),
-    _part_ids(),
-    _part_info(_k),
-    _pins_in_part(),
-    _connectivity_sets(),
-    _processed_hyperedges(),
-    _active_hyperedges_u(),
-    _active_hyperedges_v() { }
-
-  void updatePartInfo(const HypernodeID u, const PartitionID id) noexcept {
-    ASSERT(!hypernode(u).isDisabled(), "Hypernode " << u << " is disabled");
-    ASSERT(id < _k && id != kInvalidPartition, "Part ID" << id << " out of bounds!");
-    ASSERT(_part_ids[u] == kInvalidPartition, "HN " << u << " is already assigned to part " << id);
-    _part_ids[u] = id;
-    _part_info[id].weight += nodeWeight(u);
-    ++_part_info[id].size;
-  }
-
-  void updatePartInfo(const HypernodeID u, const PartitionID from, const PartitionID to) noexcept {
-    ASSERT(!hypernode(u).isDisabled(), "Hypernode " << u << " is disabled");
-    ASSERT(from < _k && from != kInvalidPartition, "Part ID" << from << " out of bounds!");
-    ASSERT(to < _k && to != kInvalidPartition, "Part ID" << to << " out of bounds!");
-    ASSERT(_part_ids[u] == from, "HN " << u << " is not in part " << from);
-    _part_ids[u] = to;
-    _part_info[from].weight -= nodeWeight(u);
-    --_part_info[from].size;
-    _part_info[to].weight += nodeWeight(u);
-    ++_part_info[to].size;
-  }
-
-  void decreasePinCountInPart(const HyperedgeID he, const PartitionID id) noexcept {
-    ASSERT(!hyperedge(he).isDisabled(), "Hyperedge " << he << " is disabled");
-    ASSERT(pinCountInPart(he, id) > 0,
-           "HE " << he << "does not have any pins in partition " << id);
-    ASSERT(id < _k && id != kInvalidPartition, "Part ID" << id << " out of bounds!");
-    ASSERT(_pins_in_part[he * _k + id] > 0, "invalid decrease");
-    _pins_in_part[he * _k + id] -= 1;
-    if (_pins_in_part[he * _k + id] == 0) {
-      auto it = std::find(_connectivity_sets[he].begin(), _connectivity_sets[he].end(), id);
-      ASSERT(it != _connectivity_sets[he].end(), "Part not found:" << id);
-      std::iter_swap(it, _connectivity_sets[he].end() - 1);
-      _connectivity_sets[he].pop_back();
-      std::sort(it, _connectivity_sets[he].end());
-      ASSERT(std::is_sorted(_connectivity_sets[he].cbegin(), _connectivity_sets[he].cend()),
-             V(he));
-    }
-  }
-
-  void increasePinCountInPart(const HyperedgeID he, const PartitionID id) noexcept {
-    ASSERT(!hyperedge(he).isDisabled(), "Hyperedge " << he << " is disabled");
-    ASSERT(pinCountInPart(he, id) <= edgeSize(he),
-           "HE " << he << ": pin_count[" << id << "]=" << pinCountInPart(he, id)
-           << "edgesize=" << edgeSize(he));
-    ASSERT(id < _k && id != kInvalidPartition, "Part ID" << id << " out of bounds!");
-    _pins_in_part[he * _k + id] += 1;
-    if (_pins_in_part[he * _k + id] == 1) {
-      ASSERT(std::find(_connectivity_sets[he].cbegin(), _connectivity_sets[he].cend(), id)
-             == _connectivity_sets[he].end(), "Part " << id << " already contained");
-      _connectivity_sets[he].insert(std::find_if(_connectivity_sets[he].cbegin(),
-                                                 _connectivity_sets[he].cend(),
-                                                 [&](const PartitionID i) { return id < i; }),
-                                    id);
-    }
-    ASSERT(std::is_sorted(_connectivity_sets[he].cbegin(), _connectivity_sets[he].cend()),
-           V(he));
-    ASSERT([&]() {
-        for (PartitionID i = 0; i < _k; ++i) {
-          if (std::count(_connectivity_sets[he].cbegin(),
-                         _connectivity_sets[he].cend(), i) > 1) {
-            return false;
-          }
-        }
-        return true;
-      } (), V(he));
-  }
-
-  void invalidatePartitionPinCounts(const HyperedgeID he) noexcept {
-    ASSERT(hyperedge(he).isDisabled(),
-           "Invalidation of pin counts only allowed for disabled hyperedges");
-    for (PartitionID part = 0; part < _k; ++part) {
-      _pins_in_part[he * _k + part] = kInvalidCount;
-    }
-    _connectivity_sets[he].clear();
-  }
-
-  void resetPartitionPinCounts(const HyperedgeID he) noexcept {
-    ASSERT(!hyperedge(he).isDisabled(), "Hyperedge " << he << " is disabled");
-    for (PartitionID part = 0; part < _k; ++part) {
-      _pins_in_part[he * _k + part] = 0;
-    }
-  }
-
-  bool isModified() const noexcept {
-    return _current_num_pins != _num_pins || _current_num_hypernodes != _num_hypernodes ||
-           _current_num_hyperedges != _num_hyperedges;
-  }
-
-  void enableEdge(const HyperedgeID e) noexcept {
-    ASSERT(hyperedge(e).isDisabled(), "HE " << e << " is already enabled!");
-    hyperedge(e).enable();
-    ++_current_num_hyperedges;
-  }
-
-  void restoreRepresentative(const Memento& memento) noexcept {
-    ASSERT(!hypernode(memento.u).isDisabled(), "Hypernode " << memento.u << " is disabled");
-    hypernode(memento.u).setFirstEntry(memento.u_first_entry);
-    hypernode(memento.u).setSize(memento.u_size);
-    hypernode(memento.u).setWeight(hypernode(memento.u).weight() - hypernode(memento.v).weight());
-  }
-
-  void resetReusedPinSlotToOriginalValue(const HyperedgeID he, const Memento& memento) noexcept {
-    ASSERT(!hyperedge(he).isDisabled(), "Hyperedge " << he << " is disabled");
-    PinHandleIterator pin_begin, pin_end;
-    std::tie(pin_begin, pin_end) = pinHandles(he);
-    ASSERT(pin_begin != pin_end, "Accessed empty hyperedge");
-    --pin_end;
-    while (*pin_end != memento.u) {
-      ASSERT(pin_end != pin_begin, "Pin " << memento.u << " not found in pinlist of HE " << he);
-      --pin_end;
-    }
-    ASSERT(*pin_end == memento.u && std::distance(_incidence_array.begin(), pin_begin)
-           <= std::distance(_incidence_array.begin(), pin_end), "Reused slot not found");
-    *pin_end = memento.v;
-  }
-
-  void connectHyperedgeToRepresentative(const HyperedgeID e, const HypernodeID u,
-                                        bool& first_call) noexcept {
-    ASSERT(!hypernode(u).isDisabled(), "Hypernode " << u << " is disabled");
-    ASSERT(!hyperedge(e).isDisabled(), "Hyperedge " << e << " is disabled");
-    ASSERT(partID(_incidence_array[hyperedge(e).firstInvalidEntry() - 1]) == partID(u),
-           "Contraction target " << _incidence_array[hyperedge(e).firstInvalidEntry() - 1]
-           << "& representative " << u << "are in different parts");
-    // Hyperedge e does not contain u. Therefore we use the entry of v (i.e. the last entry
-    // -- this is ensured by the contract method) in e's edge array to store the information
-    // that u is now connected to e and add the edge (u,e) to indicate this conection also from
-    // the hypernode's point of view.
-    _incidence_array[hyperedge(e).firstInvalidEntry() - 1] = u;
-
-    HypernodeVertex& nodeU = hypernode(u);
-    if (first_call) {
-      _incidence_array.insert(_incidence_array.cend(), _incidence_array.cbegin() + nodeU.firstEntry(),
-                              _incidence_array.cbegin() + nodeU.firstInvalidEntry());
-      nodeU.setFirstEntry(_incidence_array.size() - nodeU.size());
-      first_call = false;
-    }
-    ASSERT(nodeU.firstInvalidEntry() == _incidence_array.size(), "Incidence Info of HN " << u
-           << " is not at the end of the incidence array");
-    _incidence_array.push_back(e);
-    nodeU.increaseSize();
-  }
-
-  void disableHypernodeIfUnconnected(const HypernodeID hn,
-                                     const bool disable_unconnected_hypernode) noexcept {
-    if (disable_unconnected_hypernode && hypernode(hn).size() == 0) {
-      hypernode(hn).disable();
-      --_current_num_hypernodes;
-    }
-  }
-
-  void enableHypernodeIfPreviouslyUnconnected(const HypernodeID hn) noexcept {
-    if (hypernode(hn).isDisabled()) {
-      hypernode(hn).enable();
-      ++_current_num_hypernodes;
-    }
-  }
-
-  template <typename Handle1, typename Handle2, typename Container>
-  void removeInternalEdge(const Handle1 u, const Handle2 v, Container& container) noexcept {
-    using std::swap;
-    typename Container::reference vertex = container[u];
-    ASSERT(!vertex.isDisabled(), "InternalVertex " << u << " is disabled");
-
-    auto begin = _incidence_array.begin() + vertex.firstEntry();
-    ASSERT(vertex.size() > 0, "InternalVertex is empty!");
-    auto last_entry = _incidence_array.begin() + vertex.firstInvalidEntry() - 1;
-    while (*begin != v) {
-      ++begin;
-    }
-    ASSERT(begin < _incidence_array.begin() + vertex.firstInvalidEntry(), "Iterator out of bounds");
-    swap(*begin, *last_entry);
-    vertex.decreaseSize();
-  }
-
-  // Accessor for handles of hypernodes contained in hyperedge (aka pins)
-  std::pair<PinHandleIterator, PinHandleIterator> pinHandles(const HyperedgeID he) noexcept {
-    return std::make_pair(_incidence_array.begin() + hyperedge(he).firstEntry(),
-                          _incidence_array.begin() + hyperedge(he).firstInvalidEntry());
-  }
-
-  // Accessor for hypernode-related information
-  const HypernodeVertex & hypernode(const HypernodeID u) const noexcept {
-    ASSERT(u < _num_hypernodes, "Hypernode " << u << " does not exist");
-    return _hypernodes[u];
-  }
-
-  // Accessor for hyperedge-related information
-  const HyperedgeVertex & hyperedge(const HyperedgeID e) const noexcept {
-    ASSERT(e < _num_hyperedges, "Hyperedge " << e << " does not exist");
-    return _hyperedges[e];
-  }
-
-  // To avoid code duplication we implement non-const version in terms of const version
-  HypernodeVertex & hypernode(const HypernodeID u) noexcept {
-    return const_cast<HypernodeVertex&>(static_cast<const GenericHypergraph&>(*this).hypernode(u));
-  }
-
-  HyperedgeVertex & hyperedge(const HyperedgeID e) noexcept {
-    return const_cast<HyperedgeVertex&>(static_cast<const GenericHypergraph&>(*this).hyperedge(e));
-  }
-
-  HypernodeID _num_hypernodes;
-  HyperedgeID _num_hyperedges;
-  HypernodeID _num_pins;
-  HypernodeWeight _total_weight;
-  const int _k;
-  Type _type;
-
-  HypernodeID _current_num_hypernodes;
-  HyperedgeID _current_num_hyperedges;
-  HypernodeID _current_num_pins;
-
-  std::vector<HypernodeVertex> _hypernodes;
-  std::vector<HyperedgeVertex> _hyperedges;
-  std::vector<VertexID> _incidence_array;
-
-  std::vector<PartitionID> _part_ids;
-  std::vector<PartInfo> _part_info;
-  // for each hyperedge we store the connectivity set,
-  // i.e. the parts it connects and the number of pins in that part
-  std::vector<HypernodeID> _pins_in_part;
-  std::vector<ConnectivitySet> _connectivity_sets;
-
-  // Used during uncontraction to remember which hyperedges have already been processed
-  std::vector<bool> _processed_hyperedges;
-
-  // Used during uncontraction to decide how to perform the uncontraction operation
-  std::vector<bool> _active_hyperedges_u;
-  std::vector<bool> _active_hyperedges_v;
-
-  template <typename Hypergraph>
-  friend std::pair<std::unique_ptr<Hypergraph>,
-                   std::vector<typename Hypergraph::HypernodeID> > extractPartAsUnpartitionedHypergraphForBisection(const Hypergraph& hypergraph,
-                                                                                                                    const typename Hypergraph::PartitionID part);
-
-  template <typename Hypergraph>
-  friend bool verifyEquivalenceWithoutPartitionInfo(const Hypergraph& expected,
-                                                    const Hypergraph& actual);
-
-  template <typename Hypergraph>
-  friend bool verifyEquivalenceWithPartitionInfo(const Hypergraph& expected,
-                                                 const Hypergraph& actual);
->>>>>>> 267be7e8
 };
 
 template<typename Hypergraph>
@@ -1798,10 +1319,9 @@
 
 template<typename Hypergraph>
 std::pair<std::unique_ptr<Hypergraph>,
-<<<<<<< HEAD
 		std::vector<typename Hypergraph::HypernodeID> > extractPartitionAsUnpartitionedHypergraphForBisection(
-		const Hypergraph& hypergraph,
-		const typename Hypergraph::PartitionID part) {
+extractPartAsUnpartitionedHypergraphForBisection(const Hypergraph& hypergraph,
+                                                 const typename Hypergraph::PartitionID part) {
 	using HypernodeID = typename Hypergraph::HypernodeID;
 	using HyperedgeID = typename Hypergraph::HyperedgeID;
 
@@ -1885,86 +1405,6 @@
 	}
 
 	return std::make_pair(std::move(subhypergraph), subhypergraph_to_hypergraph);
-=======
-          std::vector<typename Hypergraph::HypernodeID> >
-extractPartAsUnpartitionedHypergraphForBisection(const Hypergraph& hypergraph,
-                                                 const typename Hypergraph::PartitionID part) {
-  using HypernodeID = typename Hypergraph::HypernodeID;
-  using HyperedgeID = typename Hypergraph::HyperedgeID;
-
-  std::unordered_map<HypernodeID, HypernodeID> hypergraph_to_subhypergraph;
-  std::vector<HypernodeID> subhypergraph_to_hypergraph;
-  std::unique_ptr<Hypergraph> subhypergraph(new Hypergraph());
-
-  HypernodeID num_hypernodes = 0;
-  for (const HypernodeID hn : hypergraph.nodes()) {
-    if (hypergraph.partID(hn) == part) {
-      hypergraph_to_subhypergraph[hn] = subhypergraph_to_hypergraph.size();
-      subhypergraph_to_hypergraph.push_back(hn);
-      ++num_hypernodes;
-    }
-  }
-
-  subhypergraph->_hypernodes.resize(num_hypernodes);
-  subhypergraph->_num_hypernodes = num_hypernodes;
-
-  HyperedgeID num_hyperedges = 0;
-  HypernodeID pin_index = 0;
-  for (const HyperedgeID he : hypergraph.edges()) {
-    if (hypergraph.connectivity(he) > 1) {
-      continue;
-    }
-    if (*hypergraph.connectivitySet(he).begin() == part) {
-      subhypergraph->_hyperedges.emplace_back(0, 0, hypergraph.edgeWeight(he));
-      ++subhypergraph->_num_hyperedges;
-      subhypergraph->_hyperedges[num_hyperedges].setFirstEntry(pin_index);
-      for (const HypernodeID pin : hypergraph.pins(he)) {
-        subhypergraph->hyperedge(num_hyperedges).increaseSize();
-        subhypergraph->_incidence_array.push_back(hypergraph_to_subhypergraph[pin]);
-        subhypergraph->hypernode(hypergraph_to_subhypergraph[pin]).increaseSize();
-        ++pin_index;
-      }
-      ++num_hyperedges;
-    }
-  }
-
-  const HypernodeID num_pins = pin_index;
-  subhypergraph->_num_pins = num_pins;
-  subhypergraph->_current_num_hypernodes = num_hypernodes;
-  subhypergraph->_current_num_hyperedges = num_hyperedges;
-  subhypergraph->_current_num_pins = num_pins;
-  subhypergraph->_type = hypergraph.type();
-
-  subhypergraph->_incidence_array.resize(2 * num_pins);
-  subhypergraph->_part_ids.resize(num_hypernodes, Hypergraph::kInvalidPartition);
-  subhypergraph->_pins_in_part.resize(num_hyperedges * 2);
-  subhypergraph->_connectivity_sets.resize(num_hyperedges);
-  subhypergraph->_processed_hyperedges.resize(num_hyperedges);
-  subhypergraph->_active_hyperedges_u.resize(num_hyperedges);
-  subhypergraph->_active_hyperedges_v.resize(num_hyperedges);
-
-  subhypergraph->hypernode(0).setFirstEntry(num_pins);
-  for (HypernodeID i = 0; i < num_hypernodes - 1; ++i) {
-    subhypergraph->hypernode(i + 1).setFirstEntry(subhypergraph->hypernode(i).firstInvalidEntry());
-    subhypergraph->hypernode(i).setSize(0);
-    subhypergraph->hypernode(i).setWeight(hypergraph.nodeWeight(subhypergraph_to_hypergraph[i]));
-    subhypergraph->_total_weight += subhypergraph->hypernode(i).weight();
-  }
-  subhypergraph->hypernode(num_hypernodes - 1).setSize(0);
-  subhypergraph->hypernode(num_hypernodes - 1).setWeight(
-    hypergraph.nodeWeight(subhypergraph_to_hypergraph[num_hypernodes - 1]));
-  subhypergraph->_total_weight += subhypergraph->hypernode(num_hypernodes - 1).weight();
-
-  for (const HyperedgeID he : subhypergraph->edges()) {
-    for (const HypernodeID pin : subhypergraph->pins(he)) {
-      subhypergraph->_incidence_array[subhypergraph->hypernode(pin).firstInvalidEntry()] = he;
-      subhypergraph->hypernode(pin).increaseSize();
-    }
-  }
-
-  return std::make_pair(std::move(subhypergraph),
-                        subhypergraph_to_hypergraph);
->>>>>>> 267be7e8
 }
 }  // namespace datastructure
 #endif  // SRC_LIB_DATASTRUCTURE_GENERICHYPERGRAPH_H_