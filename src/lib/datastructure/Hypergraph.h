/***************************************************************************
 *  Copyright (C) 2014 Sebastian Schlag <sebastian.schlag@kit.edu>
 **************************************************************************/

#ifndef SRC_LIB_DATASTRUCTURE_HYPERGRAPH_H_
#define SRC_LIB_DATASTRUCTURE_HYPERGRAPH_H_

#include <boost/dynamic_bitset.hpp>

#include <algorithm>
#include <bitset>
#include <iostream>
#include <limits>
#include <utility>
#include <vector>

#include "gtest/gtest_prod.h"
#include "lib/definitions.h"
#include "lib/macros.h"

using defs::PartitionID;

namespace datastructure {
// external macros: Causion when modifying hypergraph during iteration!
#define forall_hypernodes(hn, graph)                 \
  {                                                  \
    datastructure::HypernodeIterator __begin, __end; \
    std::tie(__begin, __end) = graph.nodes();        \
    for (datastructure::HypernodeIterator hn = __begin; hn != __end; ++hn) {
#define forall_hyperedges(he, graph)                 \
  {                                                  \
    datastructure::HyperedgeIterator __begin, __end; \
    std::tie(__begin, __end) = graph.edges();        \
    for (datastructure::HyperedgeIterator he = __begin; he != __end; ++he) {
#define forall_incident_hyperedges(he, hn, graph)       \
  {                                                     \
    datastructure::IncidenceIterator __begin, __end;    \
    std::tie(__begin, __end) = graph.incidentEdges(hn); \
    for (datastructure::IncidenceIterator he = __begin; he != __end; ++he) {
#define forall_pins(pin, he, graph)                  \
  {                                                  \
    datastructure::IncidenceIterator __begin, __end; \
    std::tie(__begin, __end) = graph.pins(he);       \
    for (datastructure::IncidenceIterator pin = __begin; pin != __end; ++pin) {
#define endfor \
  }            \
  }

// internal macros:
#define __forall_active_hyperedges(he)  \
  {                                     \
    HyperedgeIterator __begin, __end;   \
    std::tie(__begin, __end) = edges(); \
    for (HyperedgeIterator he = __begin; he != __end; ++he) {
#define __forall_incident_hyperedges(he, hn)                              \
  {                                                                       \
    for (HyperedgeID __i = hypernode(hn).firstEntry(),                    \
         __end = hypernode(hn).firstInvalidEntry(); __i < __end; ++__i) { \
      HyperedgeID he = _incidence_array[__i];

#define __forall_pins(hn, he)                                             \
  {                                                                       \
    for (HyperedgeID __j = hyperedge(he).firstEntry(),                    \
         __end = hyperedge(he).firstInvalidEntry(); __j < __end; ++__j) { \
      HypernodeID hn = _incidence_array[__j];

enum class HypergraphWeightType : int8_t {
  Unweighted = 0,
  EdgeWeights = 1,
  NodeWeights = 10,
  EdgeAndNodeWeights = 11,
};

template <typename HypernodeType_, typename HyperedgeType_,
          typename HypernodeWeightType_, typename HyperedgeWeightType_,
          typename PartitionIDType_>
class Hypergraph {
  public:
  typedef HypernodeType_ HypernodeID;
  typedef HyperedgeType_ HyperedgeID;
  typedef PartitionIDType_ PartitionID;
  typedef HypernodeWeightType_ HypernodeWeight;
  typedef HyperedgeWeightType_ HyperedgeWeight;
  typedef std::vector<size_t> HyperedgeIndexVector;
  typedef std::vector<HypernodeID> HyperedgeVector;
  typedef std::vector<HypernodeWeight> HypernodeWeightVector;
  typedef std::vector<HyperedgeWeight> HyperedgeWeightVector;

  private:
  typedef unsigned int VertexID;
  // Iterators that abstract away the duality of entries in the edge_ array.
  // For hypernodes, the entries correspond to the handles of the incident hyperedges.
  // For hyperedges, the entries correspond to the handles of the contained hypernodes (aka pins)
  // Outside the Hypergraph class, both are represented by const_incidence_iterator
  typedef typename std::vector<VertexID>::iterator PinHandleIterator;
  typedef typename std::vector<VertexID>::iterator HeHandleIterator;

  const int INVALID_COUNT = std::numeric_limits<int>::min();
  const PartitionID kInvalidPartition = defs::INVALID_PARTITION;

  template <typename VertexTypeTraits>
  class InternalVertex {
    public:
    typedef typename VertexTypeTraits::WeightType WeightType;
    typedef typename VertexTypeTraits::IDType IDType;

    InternalVertex(IDType begin, IDType size,
                   WeightType weight) :
      _begin(begin),
      _size(size),
      _weight(weight),
      _valid(true) { }

    InternalVertex() :
      _begin(0),
      _size(0),
      _weight(0),
      _valid(true) { }

    void disable() {
      ASSERT(!isDisabled(), "Vertex is already disabled");
      _valid = false;
    }

    bool isDisabled() const {
      return _valid == false;
    }

    void enable() {
      ASSERT(isDisabled(), "Vertex is already enabled");
      _valid = true;
    }

    IDType firstEntry() const {
      return _begin;
    }

    void setFirstEntry(IDType begin) {
      ASSERT(!isDisabled(), "Vertex is disabled");
      _begin = begin;
      _valid = true;
    }

    IDType firstInvalidEntry() const {
      return _begin + _size;
    }

    IDType size() const {
      return _size;
    }
    void setSize(IDType size) {
      ASSERT(!isDisabled(), "Vertex is disabled");
      _size = size;
    }

    void increaseSize() {
      ASSERT(!isDisabled(), "Vertex is disabled");
      ++_size;
    }

    void decreaseSize() {
      ASSERT(!isDisabled(), "Vertex is disabled");
      ASSERT(_size > 0, "Size out of bounds");
      --_size;
    }

    WeightType weight() const {
      return _weight;
    }

    void setWeight(WeightType weight) {
      ASSERT(!isDisabled(), "Vertex is disabled");
      _weight = weight;
    }

    bool operator == (const InternalVertex<VertexTypeTraits>& rhs) const {
      return _begin == rhs.firstEntry() && _size == rhs.size() && _weight == rhs.weight();
    }

    bool operator != (const InternalVertex<VertexTypeTraits>& rhs) const {
      return !operator == (this, rhs);
    }

    bool operator < (const InternalVertex<VertexTypeTraits>& rhs) const {
      return _begin == rhs.firstEntry();
    }

    bool operator > (const InternalVertex<VertexTypeTraits>& rhs) const {
      return operator < (rhs, this);
    }

    bool operator <= (const InternalVertex<VertexTypeTraits>& rhs) const {
      return !operator > (this, rhs);
    }

    bool operator >= (const InternalVertex<VertexTypeTraits>& rhs) const {
      return !operator < (this, rhs);
    }

    private:
    IDType _begin;
    IDType _size;
    WeightType _weight;
    bool _valid;
  };

  struct HyperNodeTraits {
    typedef HypernodeWeight WeightType;
    typedef HypernodeID IDType;
  };

  struct HyperEdgeTraits {
    typedef HyperedgeWeight WeightType;
    typedef HyperedgeID IDType;
  };

  typedef InternalVertex<HyperNodeTraits> HyperNode;
  typedef InternalVertex<HyperEdgeTraits> HyperEdge;

  template <typename VertexType>
  class VertexIterator {
    typedef VertexIterator<VertexType> Self;
    typedef std::vector<VertexType> ContainerType;
    typedef typename VertexType::IDType IDType;

    public:
    VertexIterator() :
      _id(0),
      _max_id(0),
      _container(nullptr) { }

    VertexIterator(const ContainerType* container, IDType id, IDType max_id) :
      _id(id),
      _max_id(max_id),
      _container(container) {
      if (_id != _max_id && (*_container)[_id].isDisabled()) {
        operator ++ ();
      }
    }

    IDType operator * () {
      return _id;
    }

    Self& operator ++ () {
      ASSERT(_id < _max_id, "Hypernode iterator out of bounds");
      do {
        ++_id;
      } while (_id < _max_id && (*_container)[_id].isDisabled());
      return *this;
    }

    Self operator ++ (int) {
      Self copy = *this;
      operator ++ ();
      return copy;
    }

    Self& operator -- () {
      ASSERT(_id > 0, "Hypernode iterator out of bounds");
      do {
        --_id;
      } while (_id > 0 && (*_container)[_id].isDisabled());
      return *this;
    }

    Self operator -- (int) {
      Self copy = *this;
      operator -- ();
      return copy;
    }

    bool operator != (const Self& rhs) {
      return _id != rhs._id;
    }

    private:
    IDType _id;
    IDType _max_id;
    const ContainerType* _container;
  };

  struct Memento {
    Memento(HypernodeID u_, HypernodeID u_first_entry_, HypernodeID u_size_,
            HypernodeID v_) :
      u(u_), u_first_entry(u_first_entry_), u_size(u_size_), v(v_) { }
    HypernodeID u, u_first_entry, u_size, v;
  };

  public:
  typedef typename std::vector<VertexID>::const_iterator IncidenceIterator;
  typedef VertexIterator<HyperNode> HypernodeIterator;
  typedef VertexIterator<HyperEdge> HyperedgeIterator;
  typedef Memento ContractionMemento;

  Hypergraph(HypernodeID num_hypernodes, HyperedgeID num_hyperedges,
             const HyperedgeIndexVector& index_vector,
             const HyperedgeVector& edge_vector,
             const HyperedgeWeightVector* hyperedge_weights = nullptr,
             const HypernodeWeightVector* hypernode_weights = nullptr) :
    _num_hypernodes(num_hypernodes),
    _num_hyperedges(num_hyperedges),
    _num_pins(edge_vector.size()),
    _type(HypergraphWeightType::Unweighted),
    _current_num_hypernodes(_num_hypernodes),
    _current_num_hyperedges(_num_hyperedges),
    _current_num_pins(_num_pins),
    _hypernodes(_num_hypernodes, HyperNode(0, 0, 1)),
    _hyperedges(_num_hyperedges, HyperEdge(0, 0, 1)),
    _incidence_array(2 * _num_pins, 0),
    _partition_indices(_num_hypernodes, kInvalidPartition),
    _partition_pin_counts(3 * _num_hyperedges, 0),
    _processed_hyperedges(_num_hyperedges),
    _active_hyperedges_u(_num_hyperedges),
    _active_hyperedges_v(_num_hyperedges) {
    VertexID edge_vector_index = 0;
    for (HyperedgeID i = 0; i < _num_hyperedges; ++i) {
      hyperedge(i).setFirstEntry(edge_vector_index);
      for (VertexID pin_index = index_vector[i]; pin_index < index_vector[i + 1]; ++pin_index) {
        hyperedge(i).increaseSize();
        _incidence_array[pin_index] = edge_vector[pin_index];
        hypernode(edge_vector[pin_index]).increaseSize();
        ++edge_vector_index;
      }
    }

    hypernode(0).setFirstEntry(_num_pins);
    for (HypernodeID i = 0; i < _num_hypernodes - 1; ++i) {
      hypernode(i + 1).setFirstEntry(hypernode(i).firstInvalidEntry());
      hypernode(i).setSize(0);
    }
    hypernode(num_hypernodes - 1).setSize(0);

    for (HyperedgeID i = 0; i < _num_hyperedges; ++i) {
      for (VertexID pin_index = index_vector[i]; pin_index < index_vector[i + 1]; ++pin_index) {
        HypernodeID pin = edge_vector[pin_index];
        _incidence_array[hypernode(pin).firstInvalidEntry()] = i;
        hypernode(pin).increaseSize();
      }
    }

    bool has_hyperedge_weights = false;
    if (hyperedge_weights != NULL) {
      has_hyperedge_weights = true;
      for (HyperedgeID i = 0; i < _num_hyperedges; ++i) {
        hyperedge(i).setWeight((*hyperedge_weights)[i]);
      }
    }

    bool has_hypernode_weights = false;
    if (hypernode_weights != NULL) {
      has_hypernode_weights = true;
      for (HypernodeID i = 0; i < _num_hypernodes; ++i) {
        hypernode(i).setWeight((*hypernode_weights)[i]);
      }
    }

    if (has_hyperedge_weights && has_hypernode_weights) {
      _type = HypergraphWeightType::EdgeAndNodeWeights;
    } else if (has_hyperedge_weights) {
      _type = HypergraphWeightType::EdgeWeights;
    } else if (has_hypernode_weights) {
      _type = HypergraphWeightType::NodeWeights;
    }

    calculatePartitionPinCounts();
  }

  void printHyperedgeInfo() const {
    for (HyperedgeID i = 0; i < _num_hyperedges; ++i) {
      std::cout << "hyperedge " << i << ": begin=" << hyperedge(i).firstEntry() << " size="
      << hyperedge(i).size() << " weight=" << hyperedge(i).weight() << std::endl;
    }
  }

  void printHypernodeInfo() const {
    for (HypernodeID i = 0; i < _num_hypernodes; ++i) {
      std::cout << "hypernode " << i << ": begin=" << hypernode(i).firstEntry() << " size="
      << hypernode(i).size() << " weight=" << hypernode(i).weight() << std::endl;
    }
  }

  void printIncidenceArray() const {
    for (VertexID i = 0; i < _incidence_array.size(); ++i) {
      std::cout << "_incidence_array[" << i << "]=" << _incidence_array[i] << std::endl;
    }
  }

  void printHyperedges() const {
    std::cout << "Hyperedges:" << std::endl;
    for (HyperedgeID i = 0; i < _num_hyperedges; ++i) {
      printEdgeState(i);
    }
  }

  void printHypernodes() const {
    std::cout << "Hypernodes:" << std::endl;
    for (HypernodeID i = 0; i < _num_hypernodes; ++i) {
      printNodeState(i);
    }
  }

  void printGraphState() const {
    printHypernodeInfo();
    printHyperedgeInfo();
    printHypernodes();
    printHyperedges();
    printIncidenceArray();
  }

  void printEdgeState(HyperedgeID e) const {
    if (!hyperedge(e).isDisabled()) {
      std::cout << "HE " << e << ": ";
      __forall_pins(pin, e) {
        std::cout << pin << " ";
      } endfor
      std::cout << " (Part[0] =" << pinCountInPartition(e, 0)
      << ", Part[1]=" << pinCountInPartition(e, 1) << ")";
    } else {
      std::cout << e << " -- invalid --";
    }
    std::cout << std::endl;
  }

  void printNodeState(HypernodeID u) const {
    if (!hypernode(u).isDisabled()) {
      std::cout << "HN " << u << " (" << _partition_indices[u] << "): ";
      __forall_incident_hyperedges(he, u) {
        std::cout << he << " ";
      } endfor
    } else {
      std::cout << u << " -- invalid --";
    }
    std::cout << std::endl;
  }

  std::pair<IncidenceIterator, IncidenceIterator> incidentEdges(HypernodeID u) const {
    ASSERT(!hypernode(u).isDisabled(), "Hypernode " << u << " is disabled");
    return std::make_pair(_incidence_array.begin() + hypernode(u).firstEntry(),
                          _incidence_array.begin() + hypernode(u).firstInvalidEntry());
  }

  std::pair<IncidenceIterator, IncidenceIterator> pins(HyperedgeID e) const {
    ASSERT(!hyperedge(e).isDisabled(), "Hyperedge " << e << " is disabled");
    return std::make_pair(_incidence_array.begin() + hyperedge(e).firstEntry(),
                          _incidence_array.begin() + hyperedge(e).firstInvalidEntry());
  }

  std::pair<HypernodeIterator, HypernodeIterator> nodes() const {
    return std::make_pair(HypernodeIterator(&_hypernodes, 0, _num_hypernodes),
                          HypernodeIterator(&_hypernodes, _num_hypernodes,
                                            _num_hypernodes));
  }

  std::pair<HyperedgeIterator, HyperedgeIterator> edges() const {
    return std::make_pair(HyperedgeIterator(&_hyperedges, 0, _num_hyperedges),
                          HyperedgeIterator(&_hyperedges, _num_hyperedges,
                                            _num_hyperedges));
  }

  Memento contract(HypernodeID u, HypernodeID v) {
    using std::swap;
    ASSERT(!hypernode(u).isDisabled(), "Hypernode " << u << " is disabled");
    ASSERT(!hypernode(v).isDisabled(), "Hypernode " << u << " is disabled");

    //PRINT("*** contracting (" << u << "," << v << ")");

    hypernode(u).setWeight(hypernode(u).weight() + hypernode(v).weight());
    HypernodeID u_offset = hypernode(u).firstEntry();
    HypernodeID u_size = hypernode(u).size();

    // The first call to connectHyperedgeToRepresentative copies the old incidence array of the
    // representative u to the end of the _incidence_array (even in the case that the old entries
    // are already located at the end, as the result of a previous contraction operation) and then
    // appends the new hyperedge. The variable is then set to false and succesive calls within the
    // same contraction operation just append at the end of the _incidence_array.
    // This behavior is necessary in order to be able to use the old entries during uncontraction.
    bool first_call = true;

    PinHandleIterator slot_of_u, last_pin_slot;
    PinHandleIterator pins_begin, pins_end;
    // Use index-based iteration because case 2 might lead to reallocation!
    for (HyperedgeID he_it = hypernode(v).firstEntry(); he_it != hypernode(v).firstInvalidEntry();
         ++he_it) {
      std::tie(pins_begin, pins_end) = pinHandles(_incidence_array[he_it]);
      ASSERT(pins_begin != pins_end, "Hyperedge " << _incidence_array[he_it] << " is empty");
      slot_of_u = last_pin_slot = pins_end - 1;
      for (PinHandleIterator pin_iter = pins_begin; pin_iter != last_pin_slot; ++pin_iter) {
        if (*pin_iter == v) {
          swap(*pin_iter, *last_pin_slot);
          --pin_iter;
        } else if (*pin_iter == u) {
          slot_of_u = pin_iter;
        }
      }

      ASSERT(*last_pin_slot == v, "v is not last entry in adjacency array!");

      if (slot_of_u != last_pin_slot) {
        // Case 1:
        // Hyperedge e contains both u and v. Thus we don't need to connect u to e and
        // can just cut off the last entry in the edge array of e that now contains v.
        hyperedge(_incidence_array[he_it]).decreaseSize();
        decreasePinCountInPartition(_incidence_array[he_it], partitionIndex(v));
        --_current_num_pins;
      } else {
        // Case 2:
        // Hyperedge e does not contain u. Therefore we  have to connect e to the representative u.
        // This reuses the pin slot of v in e's incidence array (i.e. last_pin_slot!)
        connectHyperedgeToRepresentative(_incidence_array[he_it], u, first_call);
      }
    }
    hypernode(v).disable();
    --_current_num_hypernodes;
    return Memento(u, u_offset, u_size, v);
  }

  void uncontract(const Memento& memento) {
    ASSERT(!hypernode(memento.u).isDisabled(), "Hypernode " << memento.u << " is disabled");
    ASSERT(hypernode(memento.v).isDisabled(), "Hypernode " << memento.v << " is not invalid");

    //PRINT("*** uncontracting (" << memento.u << "," << memento.v << ")");

    hypernode(memento.v).enable();
    ++_current_num_hypernodes;
    setPartitionIndex(memento.v, partitionIndex(memento.u));

    _active_hyperedges_v.reset();
    __forall_incident_hyperedges(he, memento.v) {
      _active_hyperedges_v[he] = 1;
    } endfor

    _active_hyperedges_u.reset();
    for (HyperedgeID i = memento.u_first_entry; i < memento.u_first_entry + memento.u_size; ++i) {
      _active_hyperedges_u[_incidence_array[i]] = 1;
    }

    if (hypernode(memento.u).size() - memento.u_size > 0) {
      // Undo case 2 opeations (i.e. Entry of pin v in HE e was reused to store connection to u):
      // Set incidence entry containing u for this HE e back to v, because this slot was used
      // to store the new edge to representative u during contraction as u was not a pin of e.
      __forall_incident_hyperedges(he, memento.u) {
        if (_active_hyperedges_v[he] && !_active_hyperedges_u[he]) {
          // PRINT("*** resetting reused Pinslot of HE " << he << " from " << memento.u
          //       << " to " << memento.v);
          resetReusedPinSlotToOriginalValue(he, memento);

          // Remember that this hyperedge is processed. The state of this hyperedge now resembles
          // the state before contraction. Thus we don't need to process them any further.
          _processed_hyperedges[he] = 1;
        }
      } endfor

      // Check if we can remove the dynamically added incidence entries for u:
      // If the old incidence entries are located before the current ones, than the
      // contraction we are currently undoing was responsible moving the incidence entries
      // of u to the end of the incidence array. Thus we can remove these entries now.
      // Otherwise these entries will still be needed by upcoming uncontract operations.
      if (memento.u_first_entry < hypernode(memento.u).firstEntry()) {
        _incidence_array.erase(_incidence_array.begin() + hypernode(memento.u).firstEntry(),
                               _incidence_array.end());
      }
    }

    restoreRepresentative(memento);

    // Undo case 1 operations (i.e. Pin v was just cut off by decreasing size of HE e):
    // Thus it is sufficient to just increase the size of the HE e to re-add the entry of v.
    __forall_incident_hyperedges(he, memento.v) {
      if (!_processed_hyperedges[he]) {
        //PRINT("*** increasing size of HE " << he);
        ASSERT(!hyperedge(he).isDisabled(), "Hyperedge " << he << " is disabled");
        hyperedge(he).increaseSize();
        increasePinCountInPartition(he, partitionIndex(memento.v));
        ASSERT(_incidence_array[hyperedge(he).firstInvalidEntry() - 1] == memento.v,
               "Incorrect case 1 restore of HE " << he << ": "
               << _incidence_array[hyperedge(he).firstInvalidEntry() - 1] << "!=" << memento.v
               << "(while uncontracting: (" << memento.u << "," << memento.v << "))");
        ++_current_num_pins;
      }
      _processed_hyperedges.reset(he);
    } endfor
  }

  void changeNodePartition(HypernodeID hn, PartitionID from, PartitionID to) {
    ASSERT(!hypernode(hn).isDisabled(), "Hypernode " << hn << " is disabled");
    ASSERT(partitionIndex(hn) == from, "Hypernode" << hn << " is not in partition " << from);
    if (from != to) {
      setPartitionIndex(hn, to);
      __forall_incident_hyperedges(he, hn) {
        decreasePinCountInPartition(he, from);
        increasePinCountInPartition(he, to);
        ASSERT(pinCountInPartition(he, kInvalidPartition) + pinCountInPartition(he, 0)
               + pinCountInPartition(he, 1) == edgeSize(he),
<<<<<<< HEAD
               pinCountInPartition(he, kInvalidPartition) << "+" << pinCountInPartition(he, 0)
               << "+" << pinCountInPartition(he, 1) << "!=" << edgeSize(he));
=======
               pinCountInPartition(he, kInvalidPartition) << "+"
                                                          << pinCountInPartition(he, 0) << "+" << pinCountInPartition(he, 1)
                                                          << "!=" << edgeSize(he));
>>>>>>> 39b9c70f
      } endfor
    }
  }

  void calculatePartitionPinCounts() {
    __forall_active_hyperedges(he) {
      calculatePartitionPinCount(*he);
    } endfor
  }

  void calculatePartitionPinCount(HyperedgeID he) {
    _partition_pin_counts[3 * he] = 0;  // pins not yet assigned to a partition
    _partition_pin_counts[3 * he + 1] = 0;
    _partition_pin_counts[3 * he + 2] = 0;
    __forall_pins(pin, he) {
      ++_partition_pin_counts[3 * he + (partitionIndex(pin) + 1)];
    } endfor
      ASSERT(pinCountInPartition(he, kInvalidPartition) + pinCountInPartition(he, 0)
             + pinCountInPartition(he, 1) == edgeSize(he),
             "Incorrect calculation of pin counts");
  }

  // Deletes incidence information on incident hyperedges, but leaves
  // this information intact on the hypernode vertex, because it is just disabled!
  void removeNode(HypernodeID u) {
    ASSERT(!hypernode(u).isDisabled(), "Hypernode is disabled!");
    __forall_incident_hyperedges(e, u) {
      removeInternalEdge(e, u, _hyperedges);
      decreasePinCountInPartition(e, partitionIndex(u));
      --_current_num_pins;
    } endfor
      hypernode(u).disable();
    --_current_num_hypernodes;
  }

  // Deletes incidence information on pins, but leaves this information intact on
  // the hyperedge vertex, because it is just disabled! This information is used to
  // restore removed edges e.g. in the case of a single-node hyperedge or a parallel
  // hyperedge.
  void removeEdge(HyperedgeID he) {
    ASSERT(!hyperedge(he).isDisabled(), "Hyperedge is disabled!");
    __forall_pins(pin, he) {
      removeInternalEdge(pin, he, _hypernodes);
      disableHypernodeIfUnconnected(pin);
      --_current_num_pins;
    } endfor
      hyperedge(he).disable();
    invalidatePartitionPinCounts(he);
    --_current_num_hyperedges;
  }

  void restoreEdge(HyperedgeID e) {
    enableEdge(e);
    resetPartitionPinCounts(e);
    __forall_pins(pin, e) {
      ASSERT(std::count(_incidence_array.begin() + hypernode(pin).firstEntry(),
                        _incidence_array.begin() + hypernode(pin).firstInvalidEntry(), e)
             == 0,
             "HN " << pin << " is already connected to HE " << e);
      //PRINT("*** re-adding pin  " << pin << " to HE " << e);
      enableHypernodeIfPreviouslyUnconnected(pin);
      hypernode(pin).increaseSize();
      increasePinCountInPartition(e, partitionIndex(pin));
      ASSERT(_incidence_array[hypernode(pin).firstInvalidEntry() - 1] == e,
             "Incorrect restore of HE " << e);
      ++_current_num_pins;
    } endfor
      ASSERT(pinCountInPartition(e, kInvalidPartition) + pinCountInPartition(e, 0)
             + pinCountInPartition(e, 1) == edgeSize(e),
             "Pincounts of HE " << e << " do not match the size of the HE");
  }

  HypergraphWeightType type() const {
    if (isModified()) {
      return HypergraphWeightType::EdgeAndNodeWeights;
    } else {
      return _type;
    }
  }

  // Accessors and mutators.
  HyperedgeID nodeDegree(HypernodeID u) const {
    ASSERT(!hypernode(u).isDisabled(), "Hypernode " << u << " is disabled");
    return hypernode(u).size();
  }

  HypernodeID edgeSize(HyperedgeID e) const {
    ASSERT(!hyperedge(e).isDisabled(), "Hyperedge " << e << " is disabled");
    return hyperedge(e).size();
  }

  HypernodeWeight nodeWeight(HypernodeID u) const {
    ASSERT(!hypernode(u).isDisabled(), "Hypernode " << u << " is disabled");
    return hypernode(u).weight();
  }

  void setNodeWeight(HypernodeID u, HypernodeWeight weight) {
    ASSERT(!hypernode(u).isDisabled(), "Hypernode " << u << " is disabled");
    hypernode(u).setWeight(weight);
  }

  HyperedgeWeight edgeWeight(HyperedgeID e) const {
    ASSERT(!hyperedge(e).isDisabled(), "Hyperedge " << e << " is disabled");
    return hyperedge(e).weight();
  }

  void setEdgeWeight(HyperedgeID e, HyperedgeWeight weight) {
    ASSERT(!hyperedge(e).isDisabled(), "Hyperedge " << e << " is disabled");
    hyperedge(e).setWeight(weight);
  }

  PartitionID partitionIndex(HypernodeID u) const {
    ASSERT(!hypernode(u).isDisabled(), "Hypernode " << u << " is disabled");
    return _partition_indices[u];
  }

  bool nodeIsEnabled(HypernodeID u) const {
    return !hypernode(u).isDisabled();
  }

  bool edgeIsEnabled(HyperedgeID e) const {
    return !hyperedge(e).isDisabled();
  }

  HypernodeID initialNumNodes() const {
    return _num_hypernodes;
  }

  HyperedgeID initialNumEdges() const {
    return _num_hyperedges;
  }

  HypernodeID initialNumPins()  const {
    return _num_pins;
  }

  HypernodeID numNodes() const {
    return _current_num_hypernodes;
  }

  HyperedgeID numEdges() const {
    return _current_num_hyperedges;
  }

  HypernodeID numPins() const {
    return _current_num_pins;
  }

  HypernodeID pinCountInPartition(HyperedgeID he, PartitionID id) const {
    ASSERT(!hyperedge(he).isDisabled(), "Hyperedge " << he << " is disabled");
    ASSERT(id < 2, "Partition ID " << id << " is out of bounds");
    return _partition_pin_counts[3 * he + (id + 1)];
  }

  private:
  FRIEND_TEST(AHypergraph, DisconnectsHypernodeFromHyperedge);
  FRIEND_TEST(AHypergraph, RemovesHyperedges);
  FRIEND_TEST(AHypergraph, DecrementsHypernodeDegreeOfAffectedHypernodesOnHyperedgeRemoval);
  FRIEND_TEST(AnIncidenceIterator, AllowsIterationOverIncidentHyperedges);
  FRIEND_TEST(AnIncidenceIterator, AllowsIterationOverPinsOfHyperedge);
  FRIEND_TEST(AHypergraphMacro, IteratesOverAllIncidentHyperedges);
  FRIEND_TEST(AHypergraphMacro, IteratesOverAllPinsOfAHyperedge);
  FRIEND_TEST(AContractionMemento, StoresOldStateOfInvolvedHypernodes);
  FRIEND_TEST(AnUncontractionOperation, DeletesIncidenceInfoAddedDuringContraction);
  FRIEND_TEST(AHypergraph, InvalidatesPartitionPinCountsOnHyperedgeRemoval);
  FRIEND_TEST(AHypergraph, CalculatesPinCountsOfAHyperedge);

  void setPartitionIndex(HypernodeID u, PartitionID index) {
    ASSERT(!hypernode(u).isDisabled(), "Hypernode " << u << " is disabled");
    ASSERT(index < 2, "Currently only bipartitioning is supported!");
    _partition_indices[u] = index;
  }

  void decreasePinCountInPartition(HyperedgeID he, PartitionID id) {
    ASSERT(!hyperedge(he).isDisabled(), "Hyperedge " << he << " is disabled");
    ASSERT(pinCountInPartition(he, id) > 0,
           "HE " << he << "does not have any pins in partition " << id);
    --_partition_pin_counts[3 * he + (id + 1)];
  }

  void increasePinCountInPartition(HyperedgeID he, PartitionID id) {
    ASSERT(!hyperedge(he).isDisabled(), "Hyperedge " << he << " is disabled");
    ASSERT(pinCountInPartition(he, id) <= edgeSize(he),
           "HE " << he << ": pin_count[" << id << "]=" << _partition_pin_counts[3 * he + (id + 1)]
<<<<<<< HEAD
           << "edgesize=" << edgeSize(he));
=======
                 << "edgesize=" << edgeSize(he));
>>>>>>> 39b9c70f
    ++_partition_pin_counts[3 * he + (id + 1)];
  }


  void invalidatePartitionPinCounts(HyperedgeID he) {
    ASSERT(hyperedge(he).isDisabled(),
           "Invalidation of pin counts only allowed for disabled hyperedges");
    _partition_pin_counts[3 * he] = INVALID_COUNT;
    _partition_pin_counts[3 * he + 1] = INVALID_COUNT;
    _partition_pin_counts[3 * he + 2] = INVALID_COUNT;
  }

  void resetPartitionPinCounts(HyperedgeID he) {
    ASSERT(!hyperedge(he).isDisabled(), "Hyperedge " << he << " is disabled");
    _partition_pin_counts[3 * he] = 0;
    _partition_pin_counts[3 * he + 1] = 0;
    _partition_pin_counts[3 * he + 2] = 0;
  }

  bool isModified() const {
    return _current_num_pins != _num_pins || _current_num_hypernodes != _num_hypernodes ||
           _current_num_hyperedges != _num_hyperedges;
  }

  void enableEdge(HyperedgeID e) {
    ASSERT(hyperedge(e).isDisabled(), "HE " << e << " is already enabled!");
    hyperedge(e).enable();
    ++_current_num_hyperedges;
  }

  void restoreRepresentative(const Memento& memento) {
    ASSERT(!hypernode(memento.u).isDisabled(), "Hypernode " << memento.u << " is disabled");
    hypernode(memento.u).setFirstEntry(memento.u_first_entry);
    hypernode(memento.u).setSize(memento.u_size);
    hypernode(memento.u).setWeight(hypernode(memento.u).weight() - hypernode(memento.v).weight());
  }

  void resetReusedPinSlotToOriginalValue(HyperedgeID he, const Memento& memento) {
    ASSERT(!hyperedge(he).isDisabled(), "Hyperedge " << he << " is disabled");
    PinHandleIterator pin_begin, pin_end;
    std::tie(pin_begin, pin_end) = pinHandles(he);
    ASSERT(pin_begin != pin_end, "Accessed empty hyperedge");
    --pin_end;
    while (*pin_end != memento.u) {
      ASSERT(pin_end != pin_begin, "Pin " << memento.u << " not found in pinlist of HE " << he);
      --pin_end;
    }
    ASSERT(*pin_end == memento.u && std::distance(_incidence_array.begin(), pin_begin)
           <= std::distance(_incidence_array.begin(), pin_end), "Reused slot not found");
    *pin_end = memento.v;
  }

  void connectHyperedgeToRepresentative(HyperedgeID e, HypernodeID u, bool& first_call) {
    ASSERT(!hypernode(u).isDisabled(), "Hypernode " << u << " is disabled");
    ASSERT(!hyperedge(e).isDisabled(), "Hyperedge " << e << " is disabled");

    // Hyperedge e does not contain u. Therefore we use thise entry of v (i.e. the last entry
    // -- this is ensured by the contract method) in e's edge array to store the information
    // that u is now connected to e and add the edge (u,e) to indicate this conection also from
    // the hypernode's point of view.
    _incidence_array[hyperedge(e).firstInvalidEntry() - 1] = u;

    HyperNode& nodeU = hypernode(u);
    if (first_call) {
      _incidence_array.insert(_incidence_array.end(), _incidence_array.begin() + nodeU.firstEntry(),
                              _incidence_array.begin() + nodeU.firstInvalidEntry());
      nodeU.setFirstEntry(_incidence_array.size() - nodeU.size());
      first_call = false;
    }
    ASSERT(nodeU.firstInvalidEntry() == _incidence_array.size(), "Incidence Info of HN " << u
           << " is not at the end of the incidence array");
    _incidence_array.push_back(e);
    nodeU.increaseSize();
  }

  void disableHypernodeIfUnconnected(HypernodeID hn) {
    if (hypernode(hn).size() == 0) {
      hypernode(hn).disable();
      --_current_num_hypernodes;
    }
  }

  void enableHypernodeIfPreviouslyUnconnected(HypernodeID hn) {
    if (hypernode(hn).isDisabled()) {
      hypernode(hn).enable();
      ++_current_num_hypernodes;
    }
  }

  template <typename Handle1, typename Handle2, typename Container>
  void removeInternalEdge(Handle1 u, Handle2 v, Container& container) {
    using std::swap;
    typename Container::reference vertex = container[u];
    typedef typename std::vector<VertexID>::iterator EdgeIterator;
    ASSERT(!vertex.isDisabled(), "InternalVertex " << u << " is disabled");

    EdgeIterator begin = _incidence_array.begin() + vertex.firstEntry();
    ASSERT(vertex.size() > 0, "InternalVertex is empty!");
    EdgeIterator last_entry = _incidence_array.begin() + vertex.firstInvalidEntry() - 1;
    while (*begin != v) {
      ++begin;
    }
    ASSERT(begin < _incidence_array.begin() + vertex.firstInvalidEntry(), "Iterator out of bounds");
    swap(*begin, *last_entry);
    vertex.decreaseSize();
  }

  // Accessor for handles of incident hyperedges of a hypernode
  std::pair<HeHandleIterator, HeHandleIterator> incidentHyperedgeHandles(HypernodeID u) {
    return std::make_pair(_incidence_array.begin() + hypernode(u).firstEntry(),
                          _incidence_array.begin() + hypernode(u).firstInvalidEntry());
  }

  // Accessor for handles of hypernodes contained in hyperedge (aka pins)
  std::pair<PinHandleIterator, PinHandleIterator> pinHandles(HyperedgeID he) {
    return std::make_pair(_incidence_array.begin() + hyperedge(he).firstEntry(),
                          _incidence_array.begin() + hyperedge(he).firstInvalidEntry());
  }

  // Accessor for hypernode-related information
  const HyperNode & hypernode(HypernodeID u) const {
    ASSERT(u < _num_hypernodes, "Hypernode " << u << " does not exist");
    return _hypernodes[u];
  }

  // Accessor for hyperedge-related information
  const HyperEdge & hyperedge(HyperedgeID e) const {
    ASSERT(e < _num_hyperedges, "Hyperedge does not exist");
    return _hyperedges[e];
  }

  // To avoid code duplication we implement non-const version in terms of const version
  HyperNode & hypernode(HypernodeID u) {
    return const_cast<HyperNode&>(static_cast<const Hypergraph&>(*this).hypernode(u));
  }

  HyperEdge & hyperedge(HyperedgeID e) {
    return const_cast<HyperEdge&>(static_cast<const Hypergraph&>(*this).hyperedge(e));
  }

  const HypernodeID _num_hypernodes;
  const HyperedgeID _num_hyperedges;
  const HypernodeID _num_pins;
  HypergraphWeightType _type;

  HypernodeID _current_num_hypernodes;
  HyperedgeID _current_num_hyperedges;
  HypernodeID _current_num_pins;

  std::vector<HyperNode> _hypernodes;
  std::vector<HyperEdge> _hyperedges;
  std::vector<VertexID> _incidence_array;
  std::vector<PartitionID> _partition_indices;
  std::vector<int> _partition_pin_counts;
  boost::dynamic_bitset<uint64_t> _processed_hyperedges;
  boost::dynamic_bitset<uint64_t> _active_hyperedges_u;
  boost::dynamic_bitset<uint64_t> _active_hyperedges_v;

  template <typename HNType, typename HEType, typename HNWType, typename HEWType, typename PartType>
  friend bool verifyEquivalence(const Hypergraph<HNType, HEType, HNWType, HEWType, PartType>& expected,
                                const Hypergraph<HNType, HEType, HNWType, HEWType, PartType>& actual);

  DISALLOW_COPY_AND_ASSIGN(Hypergraph);
};

template <typename HNType, typename HEType, typename HNWType, typename HEWType, typename PartType>
bool verifyEquivalence(const Hypergraph<HNType, HEType, HNWType, HEWType, PartType>& expected,
                       const Hypergraph<HNType, HEType, HNWType, HEWType, PartType>& actual) {
  ASSERT(expected._current_num_hypernodes == actual._current_num_hypernodes,
         "Expected: _current_num_hypernodes= " << expected._current_num_hypernodes << "\n"
         << "  Actual: _current_num_hypernodes= " << actual._current_num_hypernodes);
  ASSERT(expected._current_num_hyperedges == actual._current_num_hyperedges,
         "Expected: _current_num_hyperedges= " << expected._current_num_hyperedges << "\n"
         << "  Actual: _current_num_hyperedges= " << actual._current_num_hyperedges);
  ASSERT(expected._current_num_pins == actual._current_num_pins,
         "Expected: _current_num_pins= " << expected._current_num_pins << "\n"
         << "  Actual: _current_num_pins= " << actual._current_num_pins);
  ASSERT(expected._hypernodes == actual._hypernodes, "expected._hypernodes != actual._hypernodes");
  ASSERT(expected._hyperedges == actual._hyperedges, "expected._hyperedges != actual._hyperedges");

  std::vector<unsigned int> expected_incidence_array(expected._incidence_array);
  std::vector<unsigned int> actual_incidence_array(actual._incidence_array);
  std::sort(expected_incidence_array.begin(), expected_incidence_array.end());
  std::sort(actual_incidence_array.begin(), actual_incidence_array.end());

  ASSERT(expected_incidence_array == actual_incidence_array,
         "expected._incidence_array != actual._incidence_array");

  return expected._current_num_hypernodes == actual._current_num_hypernodes &&
         expected._current_num_hyperedges == actual._current_num_hyperedges &&
         expected._current_num_pins == actual._current_num_pins &&
         expected._hypernodes == actual._hypernodes &&
         expected._hyperedges == actual._hyperedges &&
         expected_incidence_array == actual_incidence_array;
}

typedef Hypergraph<defs::HyperNodeID, defs::HyperEdgeID, defs::HyperNodeWeight,
                   defs::HyperEdgeWeight, defs::PartitionID> HypergraphType;
typedef HypergraphType::HypernodeID HypernodeID;
typedef HypergraphType::HyperedgeID HyperedgeID;
typedef HypergraphType::PartitionID PartitionID;
typedef HypergraphType::HypernodeWeight HypernodeWeight;
typedef HypergraphType::HyperedgeWeight HyperedgeWeight;
typedef HypergraphType::HypernodeIterator HypernodeIterator;
typedef HypergraphType::HyperedgeIterator HyperedgeIterator;
typedef HypergraphType::IncidenceIterator IncidenceIterator;
typedef HypergraphType::HyperedgeIndexVector HyperedgeIndexVector;
typedef HypergraphType::HyperedgeVector HyperedgeVector;
typedef HypergraphType::HyperedgeWeightVector HyperedgeWeightVector;
typedef HypergraphType::HypernodeWeightVector HypernodeWeightVector;
} // namespace datastructure
#endif  // SRC_LIB_DATASTRUCTURE_HYPERGRAPH_H_<|MERGE_RESOLUTION|>--- conflicted
+++ resolved
@@ -592,14 +592,8 @@
         increasePinCountInPartition(he, to);
         ASSERT(pinCountInPartition(he, kInvalidPartition) + pinCountInPartition(he, 0)
                + pinCountInPartition(he, 1) == edgeSize(he),
-<<<<<<< HEAD
                pinCountInPartition(he, kInvalidPartition) << "+" << pinCountInPartition(he, 0)
                << "+" << pinCountInPartition(he, 1) << "!=" << edgeSize(he));
-=======
-               pinCountInPartition(he, kInvalidPartition) << "+"
-                                                          << pinCountInPartition(he, 0) << "+" << pinCountInPartition(he, 1)
-                                                          << "!=" << edgeSize(he));
->>>>>>> 39b9c70f
       } endfor
     }
   }
@@ -784,11 +778,7 @@
     ASSERT(!hyperedge(he).isDisabled(), "Hyperedge " << he << " is disabled");
     ASSERT(pinCountInPartition(he, id) <= edgeSize(he),
            "HE " << he << ": pin_count[" << id << "]=" << _partition_pin_counts[3 * he + (id + 1)]
-<<<<<<< HEAD
            << "edgesize=" << edgeSize(he));
-=======
-                 << "edgesize=" << edgeSize(he));
->>>>>>> 39b9c70f
     ++_partition_pin_counts[3 * he + (id + 1)];
   }
 
