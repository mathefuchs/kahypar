/***************************************************************************
 *  Copyright (C) 2015 Tobias Heuer <tobias.heuer@gmx.net>
 **************************************************************************/

#ifndef SRC_PARTITION_INITIAL_PARTITIONING_GREEDYHYPERGRAPHGROWINGINITIALPARTITIONER_H_
#define SRC_PARTITION_INITIAL_PARTITIONING_GREEDYHYPERGRAPHGROWINGINITIALPARTITIONER_H_

#include <algorithm>
#include <limits>
#include <vector>

#include "lib/core/Mandatory.h"
#include "lib/datastructure/FastResetBitVector.h"
#include "lib/datastructure/KWayPriorityQueue.h"
#include "lib/definitions.h"
#include "partition/initial_partitioning/IInitialPartitioner.h"
#include "partition/initial_partitioning/InitialPartitionerBase.h"
#include "partition/initial_partitioning/policies/GainComputationPolicy.h"
#include "tools/RandomFunctions.h"

using defs::HypernodeWeight;
using datastructure::KWayPriorityQueue;
using external::ArrayStorage;

using Gain = HyperedgeWeight;

namespace partition {
using KWayRefinementPQ = KWayPriorityQueue<HypernodeID, HyperedgeWeight,
                                           std::numeric_limits<HyperedgeWeight>,
                                           ArrayStorage<HypernodeID>, true>;

template <class StartNodeSelection = Mandatory,
          class GainComputation = Mandatory,
          class QueueSelection = Mandatory>
class GreedyHypergraphGrowingInitialPartitioner : public IInitialPartitioner,
                                                  private InitialPartitionerBase {
 public:
  GreedyHypergraphGrowingInitialPartitioner(Hypergraph& hypergraph,
                                            Configuration& config) :
    InitialPartitionerBase(hypergraph, config),
    _start_nodes(),
    _pq(config.initial_partitioning.k),
    _visit(_hg.initialNumNodes(), false),
    _hyperedge_in_queue(config.initial_partitioning.k * _hg.initialNumEdges(), false) {
    _pq.initialize(_hg.initialNumNodes());
  }

  ~GreedyHypergraphGrowingInitialPartitioner() { }

  GreedyHypergraphGrowingInitialPartitioner(const GreedyHypergraphGrowingInitialPartitioner&) = delete;
  GreedyHypergraphGrowingInitialPartitioner& operator= (const GreedyHypergraphGrowingInitialPartitioner&) = delete;

  GreedyHypergraphGrowingInitialPartitioner(GreedyHypergraphGrowingInitialPartitioner&&) = delete;
  GreedyHypergraphGrowingInitialPartitioner& operator= (GreedyHypergraphGrowingInitialPartitioner&&) = delete;

 private:
  FRIEND_TEST(AGreedyHypergraphGrowingFunctionalityTest, InsertionOfAHypernodeIntoPQ);
  FRIEND_TEST(AGreedyHypergraphGrowingFunctionalityTest,
              TryingToInsertAHypernodeIntoTheSamePQAsHisCurrentPart);
  FRIEND_TEST(AGreedyHypergraphGrowingFunctionalityTest,
              ChecksCorrectMaxGainValueAndHypernodeAfterPushingSomeHypernodesIntoPriorityQueue);
  FRIEND_TEST(AGreedyHypergraphGrowingFunctionalityTest,
              ChecksCorrectGainValueAfterUpdatePriorityQueue);
  FRIEND_TEST(AGreedyHypergraphGrowingFunctionalityTest,
              ChecksCorrectMaxGainValueAfterDeltaGainUpdate);
  FRIEND_TEST(AGreedyHypergraphGrowingFunctionalityTest,
              ChecksCorrectHypernodesAndGainValuesInPQAfterAMove);
  FRIEND_TEST(AGreedyHypergraphGrowingFunctionalityTest,
              ChecksCorrectMaxGainValueAfterDeltaGainUpdateWithUnassignedPartMinusOne);
  FRIEND_TEST(AGreedyHypergraphGrowingFunctionalityTest,
              DeletesAssignedHypernodesFromPriorityQueue);
  FRIEND_TEST(AGreedyHypergraphGrowingFunctionalityTest,
              CheckIfAllEnabledPQContainsAtLeastOneHypernode);

  void partitionImpl() override final {
    // Every QueueSelectionPolicy specifies its own operating unassigned part.
    // Therefore we only change the unassigned_part variable in this method and reset it at
    // the end to original value.
    const PartitionID unassigned_part = _config.initial_partitioning.unassigned_part;
    _config.initial_partitioning.unassigned_part = QueueSelection::getOperatingUnassignedPart();
    InitialPartitionerBase::resetPartitioning();
    reset();

    // Calculate Startnodes and push them into the queues.
    calculateStartNodes();

    // If the weight of the unassigned part is less than minimum_unassigned_part_weight, than
    // initial partitioning stops.
    HypernodeWeight minimum_unassigned_part_weight = 0;
    if (_config.initial_partitioning.unassigned_part != -1) {
      _pq.disablePart(_config.initial_partitioning.unassigned_part);
      minimum_unassigned_part_weight =
        _config.initial_partitioning.perfect_balance_partition_weight[unassigned_part];
    }

    bool is_upper_bound_released = false;
    // Define a weight bound, which every part has to reach, to avoid very small partitions.
    InitialPartitionerBase::recalculateBalanceConstraints(0);

    // current_id = 0 is used in QueueSelection policy. Therefore we don't use
    // and invalid part id for initialization.
    PartitionID current_id = 0;
    while (true) {
      if (_config.initial_partitioning.unassigned_part != -1 &&
          minimum_unassigned_part_weight >
          _hg.partWeight(_config.initial_partitioning.unassigned_part)) {
        break;
      }

      HypernodeID current_hn = kInvalidNode;
      Gain current_gain = std::numeric_limits<Gain>::min();

      if (!QueueSelection::nextQueueID(_hg, _config, _pq, current_hn, current_gain, current_id,
                                       is_upper_bound_released)) {
        // Every part is disabled and the upper weight bound is released
        // to finish initial partitioning
        if (!is_upper_bound_released) {
          InitialPartitionerBase::recalculateBalanceConstraints(_config.initial_partitioning.epsilon);
          is_upper_bound_released = true;
          for (PartitionID part = 0; part < _config.initial_partitioning.k; ++part) {
            if (part != _config.initial_partitioning.unassigned_part && !_pq.isEnabled(part) &&
                _hg.partWeight(part) < _config.initial_partitioning.upper_allowed_partition_weight[part]) {
              if (_pq.size(part) == 0) {
                insertUnassignedHypernodeIntoPQ(part);
              } else {
                _pq.enablePart(part);
              }
            }
          }
          current_id = 0;
          continue;
        } else {
          break;
        }
      }

      ASSERT(current_hn < _hg.initialNumNodes(),
             "Current Hypernode " << current_hn << " is not a valid hypernode!");
      ASSERT(current_id != -1, "Part " << current_id << " is no valid part!");
      ASSERT(_hg.partID(current_hn) == _config.initial_partitioning.unassigned_part,
             "The current selected hypernode " << current_hn
             << " is already assigned to a part during initial partitioning!");

      if (assignHypernodeToPartition(current_hn, current_id)) {
        ASSERT(_hg.partID(current_hn) == current_id,
               "Assignment of hypernode " << current_hn << " to partition " << current_id
               << " failed!");

        ASSERT([&]() {
            if (_config.initial_partitioning.unassigned_part != -1 &&
                GainComputation::getType() == GainType::fm_gain) {
              _hg.changeNodePart(current_hn, current_id,
                                 _config.initial_partitioning.unassigned_part);
              const HyperedgeWeight cut_before = metrics::hyperedgeCut(_hg);
              _hg.changeNodePart(current_hn, _config.initial_partitioning.unassigned_part,
                                 current_id);
              return metrics::hyperedgeCut(_hg) == (cut_before - current_gain);
            } else {
              return true;
            }
          } (),
               "Gain calculation of hypernode " << current_hn << " failed!");
        insertAndUpdateNodesAfterMove(current_hn, current_id);

        if (_hg.partWeight(current_id)
            == _config.initial_partitioning.upper_allowed_partition_weight[current_id]) {
          _pq.disablePart(current_id);
        }
      } else {
        _pq.insert(current_hn, current_id, current_gain);
        _pq.disablePart(current_id);
      }

      ASSERT([&]() {
          bool exist_unassigned_node = InitialPartitionerBase::getUnassignedNode() != kInvalidNode;
          for (PartitionID part = 0; part < _config.initial_partitioning.k; ++part) {
            if (!_pq.isEnabled(part) && part != _config.initial_partitioning.unassigned_part) {
              if ((exist_unassigned_node || _pq.size(part) > 0) &&
                  _hg.partWeight(part) + InitialPartitionerBase::getMaxHypernodeWeight()
                  <= _config.initial_partitioning.upper_allowed_partition_weight[part]) {
                return false;
              }
            }
          }
          return true;
        } (), "There is a PQ, which is disabled, but the hypernode with "
             << "maximum weight can be placed inside this part!");

      ASSERT([&]() {
          for (PartitionID part = 0; part < _config.initial_partitioning.k; ++part) {
            if (_pq.isEnabled(part) && part != _config.initial_partitioning.unassigned_part) {
              if (_hg.partWeight(part) ==
                  _config.initial_partitioning.upper_allowed_partition_weight[part]) {
                return false;
              }
            }
          }
          return true;
        } (), "There is an enabled PQ,  but no hypernode fits inside the corresponding part!");
    }

    // If our unassigned part is -1 and we have a very small epsilon it can happen that there
    // exists only a few hypernodes, which aren't assigned to any part. In this case we
    // assign it to a part where the gain is maximized (only part 0 and 1 are considered for
    // gain calculation)
    // Attention: Can produce imbalanced partitions.
    if (_config.initial_partitioning.unassigned_part == -1) {
      HypernodeID hn = InitialPartitionerBase::getUnassignedNode();
      while (hn != kInvalidNode) {
        if (_hg.partID(hn) == -1) {
          const Gain gain0 = GainComputation::calculateGain(_hg, hn, 0, _visit);
          const Gain gain1 = GainComputation::calculateGain(_hg, hn, 1, _visit);
          if (gain0 > gain1) {
            _hg.setNodePart(hn, 0);
          } else {
            _hg.setNodePart(hn, 1);
          }
        }
        hn = InitialPartitionerBase::getUnassignedNode();
      }
      // In the case if the unassigned part is != -1, the cut hyperedges are initialized within
      // the resetPartitioning() method in InitialPartitionerBase.
      // If the unassigned part is equal to -1, we have to do it here, because at this point
      // finally all hypernodes are assigned to a valid part.
      _hg.initializeNumCutHyperedges();
    }

    _config.initial_partitioning.unassigned_part = unassigned_part;
    InitialPartitionerBase::recalculateBalanceConstraints(_config.initial_partitioning.epsilon);
    InitialPartitionerBase::performFMRefinement();
  }

  void reset() {
    _start_nodes.clear();
    _visit.resetAllBitsToFalse();
    _hyperedge_in_queue.resetAllBitsToFalse();
    _pq.clear();
  }

  void insertNodeIntoPQ(const HypernodeID hn, const PartitionID target_part,
                        const bool updateGain = false) {
    // We don't want to insert hypernodes which are already assigned to the target_part
    // into the corresponding PQ again
    if (_hg.partID(hn) != target_part) {
      if (!_pq.contains(hn, target_part)) {
        const Gain gain = GainComputation::calculateGain(_hg, hn, target_part, _visit);
        _pq.insert(hn, target_part, gain);

        if (!_pq.isEnabled(target_part) &&
            target_part != _config.initial_partitioning.unassigned_part) {
          _pq.enablePart(target_part);
        }

        ASSERT(_pq.contains(hn, target_part),
               "Hypernode " << hn << " isn't succesfully inserted into pq " << target_part << "!");
        ASSERT(_pq.isEnabled(target_part),
               "PQ " << target_part << " is disabled!");
      } else if (updateGain) {
        const Gain gain = GainComputation::calculateGain(_hg, hn, target_part, _visit);
        _pq.updateKey(hn, target_part, gain);
      }
    }
  }

  void insertAndUpdateNodesAfterMove(const HypernodeID hn, const PartitionID target_part,
                                     const bool insert = true, const bool delete_nodes = true) {
    GainComputation::deltaGainUpdate(_hg, _config, _pq, hn,
                                     _config.initial_partitioning.unassigned_part, target_part,
                                     _visit);
    // Pushing incident hypernode into bucket queue or update gain value
    // TODO(heuer): Shouldn't it be possible to do this within the deltaGainUpdate function?
    if (insert) {
      for (const HyperedgeID he : _hg.incidentEdges(hn)) {
        if (!_hyperedge_in_queue[target_part * _hg.initialNumEdges() + he]) {
          if (_hg.edgeSize(he) <= _config.partition.hyperedge_size_threshold) {
            for (const HypernodeID pin : _hg.pins(he)) {
              if (_hg.partID(pin) == _config.initial_partitioning.unassigned_part) {
                insertNodeIntoPQ(pin, target_part);
                ASSERT(_pq.contains(pin, target_part),
                       "PQ of partition " << target_part << " should contain hypernode " << pin << "!");
              }
            }
          }
          _hyperedge_in_queue.setBit(target_part * _hg.initialNumEdges() + he, true);
        }
      }
    }

    if (delete_nodes) {
      deleteNodeInAllBucketQueues(hn);
    }

    if (!_pq.isEnabled(target_part)) {
      insertUnassignedHypernodeIntoPQ(target_part);
    }


    ASSERT([&]() {
        for (const HyperedgeID he : _hg.incidentEdges(hn)) {
<<<<<<< HEAD
          for (const HypernodeID pin : _hg.pins(he)) {
            for (PartitionID i = 0; i < _config.initial_partitioning.k; ++i) {
              if (_pq.isEnabled(i) && _pq.contains(pin, i)) {
                const Gain gain = GainComputation::calculateGain(_hg, pin, i, _visit);
                if (gain != _pq.key(pin, i)) {
                  return false;
=======
          if (_hg.edgeSize(he) <= _config.partition.hyperedge_size_threshold) {
            for (const HypernodeID pin : _hg.pins(he)) {
              for (PartitionID i = 0; i < _config.initial_partitioning.k; ++i) {
                if (_pq.isEnabled(i) && _pq.contains(pin, i)) {
                  const Gain gain = GainComputation::calculateGain(_hg, pin, i, _visit);
                  if (gain != _pq.key(pin, i)) {
                    return false;
                  }
>>>>>>> 40742a9a
                }
              }
            }
          }
        }
        return true;
      } (),
           "Gain value of a move of a hypernode isn't equal with the real gain.");
  }

  void deleteNodeInAllBucketQueues(const HypernodeID hn) {
    for (PartitionID part = 0; part < _config.initial_partitioning.k; ++part) {
      if (_pq.contains(hn, part)) {
        if (_pq.isEnabled(part) && _pq.size(part) == 1 && _hg.partID(hn) != part) {
          insertUnassignedHypernodeIntoPQ(part);
        }
        _pq.remove(hn, part);
      }
    }
    ASSERT(!_pq.contains(hn),
           "Hypernode " << hn << " isn't succesfully deleted from all PQs.");
  }

  void insertUnassignedHypernodeIntoPQ(const PartitionID part) {
    HypernodeID unassigned_node = InitialPartitionerBase::getUnassignedNode();
    if (unassigned_node != kInvalidNode) {
      insertNodeIntoPQ(unassigned_node, part);
    }
  }


  void calculateStartNodes() {
    StartNodeSelection::calculateStartNodes(_start_nodes, _config, _hg,
                                            _config.initial_partitioning.k);

    const int start_node_size = _start_nodes.size();

    for (PartitionID i = 0; i < start_node_size; ++i) {
      insertNodeIntoPQ(_start_nodes[i], i);
    }

    ASSERT([&]() {
        std::sort(_start_nodes.begin(), _start_nodes.end());
        return std::unique(_start_nodes.begin(), _start_nodes.end()) == _start_nodes.end();
      } (), "There are at least two start nodes which are equal!");
  }

  using InitialPartitionerBase::_hg;
  using InitialPartitionerBase::_config;
  using InitialPartitionerBase::kInvalidNode;
  std::vector<HypernodeID> _start_nodes;

  KWayRefinementPQ _pq;
  FastResetBitVector<> _visit;
  FastResetBitVector<> _hyperedge_in_queue;
};
}  // namespace partition

#endif  // SRC_PARTITION_INITIAL_PARTITIONING_GREEDYHYPERGRAPHGROWINGINITIALPARTITIONER_H_<|MERGE_RESOLUTION|>--- conflicted
+++ resolved
@@ -297,14 +297,6 @@
 
     ASSERT([&]() {
         for (const HyperedgeID he : _hg.incidentEdges(hn)) {
-<<<<<<< HEAD
-          for (const HypernodeID pin : _hg.pins(he)) {
-            for (PartitionID i = 0; i < _config.initial_partitioning.k; ++i) {
-              if (_pq.isEnabled(i) && _pq.contains(pin, i)) {
-                const Gain gain = GainComputation::calculateGain(_hg, pin, i, _visit);
-                if (gain != _pq.key(pin, i)) {
-                  return false;
-=======
           if (_hg.edgeSize(he) <= _config.partition.hyperedge_size_threshold) {
             for (const HypernodeID pin : _hg.pins(he)) {
               for (PartitionID i = 0; i < _config.initial_partitioning.k; ++i) {
@@ -313,7 +305,6 @@
                   if (gain != _pq.key(pin, i)) {
                     return false;
                   }
->>>>>>> 40742a9a
                 }
               }
             }
