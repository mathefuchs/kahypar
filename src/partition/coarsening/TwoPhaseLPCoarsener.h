#ifndef TWO_PHASE_LP_COARSENER_HPP_
#define TWO_PHASE_LP_COARSENER_HPP_

#include <string>
#include <random>
#include <vector>
#include <unordered_set>

#include "partition/coarsening/CoarsenerBase.h"
#include "partition/refinement/IRefiner.h"
#include "partition/Metrics.h"
#include "lib/TemplateParameterToString.h"
#include "lib/core/Mandatory.h"
#include "lib/definitions.h"
#include "lib/utils/Stats.h"
#include "partition/Configuration.h"

namespace partition
{
  struct TwoPhaseLPCoarseningMemento {
    int one_pin_hes_begin;        // start of removed single pin hyperedges
    int one_pin_hes_size;         // # removed single pin hyperedges
    int parallel_hes_begin;       // start of removed parallel hyperedges
    int parallel_hes_size;        // # removed parallel hyperedges

    int mementos_begin;           // start of mementos corresponding to HE contraction
    int mementos_size;            // # mementos
    explicit TwoPhaseLPCoarseningMemento() :
      one_pin_hes_begin(0),
      one_pin_hes_size(0),
      parallel_hes_begin(0),
      parallel_hes_size(0),
      mementos_begin(0),
      mementos_size(0) { }
  };

  template<typename NodeInitializationPolicy,
           typename EdgeInitializationPolicy,
           typename CollectInformationBeforeLoopPolicy,
           typename CollectInformationInsideLoopPolicy,
           typename PermutateNodesPolicy,
           typename PermutateSampleLabelsPolicy,
           typename ComputeScorePolicy,
           typename ComputeNewLabelPolicy,
           typename GainPolicy,
           typename UpdateInformationPolicy,
           typename FinishedPolicy>
  class TwoPhaseLPCoarsener : public ICoarsener,
                              public CoarsenerBase<
                                TwoPhaseLPCoarsener<NodeInitializationPolicy,
                                                    EdgeInitializationPolicy,
                                                    CollectInformationBeforeLoopPolicy,
                                                    CollectInformationInsideLoopPolicy,
                                                    PermutateNodesPolicy,
                                                    PermutateSampleLabelsPolicy,
                                                    ComputeScorePolicy,
                                                    ComputeNewLabelPolicy,
                                                    GainPolicy,
                                                    UpdateInformationPolicy,
                                                    FinishedPolicy>,
                                TwoPhaseLPCoarseningMemento>
  {
    private:
      using ContractionMemento = typename Hypergraph::ContractionMemento;
      using HypernodeID = typename Hypergraph::HypernodeID;
      using HyperedgeID = typename Hypergraph::HyperedgeID;
      using Base = CoarsenerBase<
                                TwoPhaseLPCoarsener<NodeInitializationPolicy,
                                                    EdgeInitializationPolicy,
                                                    CollectInformationBeforeLoopPolicy,
                                                    CollectInformationInsideLoopPolicy,
                                                    PermutateNodesPolicy,
                                                    PermutateSampleLabelsPolicy,
                                                    ComputeScorePolicy,
                                                    ComputeNewLabelPolicy,
                                                    GainPolicy,
                                                    UpdateInformationPolicy,
                                                    FinishedPolicy>,
                                TwoPhaseLPCoarseningMemento>;


    public:
      using Base::_hg;
      using Base::_config;
      using Base::_history;
      using Base::_stats;
      using Base::removeSingleNodeHyperedges;
      using Base::removeParallelHyperedges;
      using Base::restoreParallelHyperedges;
      using Base::restoreSingleNodeHyperedges;
      using Base::performLocalSearch;
      using Base::initializeRefiner;
      using Base::gatherCoarseningStats;
      TwoPhaseLPCoarsener(Hypergraph& hg, const Configuration &config) : Base(hg, config),
      _contraction_mementos(),
      _gen(_config.partition.seed),
      _nodeData(hg.numNodes()), _edgeData(hg.numEdges()), _size_constraint(hg.numNodes()),
      _iter(0), _recursive_call(0),
      _labels_count(hg.numNodes()), _num_labels(hg.numNodes())
    {
<<<<<<< HEAD
      _incident_labels_score.init(_hg.numNodes());
=======
      //_incident_labels_score.init(hg.numNodes(), 1.0); // linear probing
      //_incident_labels_score.set_empty_key(std::numeric_limits<Label>::max());
      //_incident_labels_score.resize(hg.numNodes());
      //
>>>>>>> b1e5a32f
    }

      void coarsenImpl(int limit) final
      {
        // reset the data from a possible previous run
        // we will reuse the nodeData and edgeData...
        _nodes.clear();
        _nodes.resize(_hg.numNodes());
        _iter = 0;
        _labels_count.clear();
        _labels_count.resize(_hg.numNodes());
        _num_labels = _hg.numNodes();
        _size_constraint.clear();
        _size_constraint.resize(_hg.numNodes());

        node_initialization_(_nodes, _size_constraint, _nodeData, _labels_count, _hg);
        edge_initialization_(_hg, _edgeData);

        bool finished = false;

        collect_information_before_(_hg, _nodeData, _edgeData);

        while (!finished)
        {
          long long labels_changed = 0;
          collect_information_each_iteration_(_hg, _nodeData, _edgeData);
          permutate_nodes_(_nodes, _gen);

          // draw a new sample for each edge
          permutate_labels_(_hg, _edgeData, _gen);

          // Phase 2
          for (const auto hn : _nodes)
          {
            _incident_labels_score.clear();

            // kind of hacky...
            // we decrease the weight for the cluster of the current node,
            // so that this node can decide to stay in this cluster
            // TODO think about better way?
            assert (_size_constraint[_nodeData[hn].label] >= _hg.nodeWeight(hn));
            _size_constraint[_nodeData[hn].label] -= _hg.nodeWeight(hn);

            int i = 0;
            for (const auto he : _hg.incidentEdges(hn))
            {
              compute_score_(_hg, hn, he,
                  _nodeData, _edgeData, _incident_labels_score, _size_constraint, i++);
            }

            //compute new label
            Label old_label = _nodeData[hn].label;
            Label new_label = old_label;

            if (compute_new_label_(_incident_labels_score, _gen, new_label) &&
                new_label != old_label)
            {
              auto gain = gain_(hn, _nodeData, _edgeData, old_label, new_label, _hg);
              // very ugly part!
              if (gain >=0)
              {
                // only allow this label change if hn was not the last node with old_label (if limit was reached)
                if (_num_labels > limit || _labels_count[old_label] > 1)
                {
                  _num_labels -= --_labels_count[old_label] == 0 ? 1 : 0 ;

                  assert(_labels_count[new_label]!=0);

                  ++_labels_count[new_label];
                  _nodeData[hn].label = new_label;
                  ++labels_changed;
                  // TODO utilize the positive gain moves!

                  update_information_(_hg, _nodeData, _edgeData, hn, old_label, new_label);
                } else {
                  new_label = old_label;
                }
              } else {
                new_label = old_label;
              }
            }

            // update the size_constraint_vector
            _size_constraint[new_label] += _hg.nodeWeight(hn);
            assert(_size_constraint[new_label] <= _config.lp.max_size_constraint);
         }
//#define HARD_DEBUG
#ifdef HARD_DEBUG
          {
            std::cout << "Validating...." << std::flush;
            // validate the location_incident_edges_
            for (auto hn : _hg.nodes())
            {
              int i = 0;
              for (const auto he : _hg.incidentEdges(hn))
              {
                assert(_nodeData[hn].label == _edgeData[he].incident_labels.at(
                      _nodeData[hn].location_incident_edges_incident_labels.at(i++)).first);
              }
            }

            // validate the location data
            for (auto he : _hg.edges())
            {
              if (_edgeData[he].small_edge) continue;

              int total_count = 0;
              for (int i = 0; i < _edgeData[he].location.size(); i++)
              {
                if (_edgeData[he].location.at(i) < 0) continue;

                ++total_count;
                assert(_edgeData[he].sampled[_edgeData[he].location.at(i)] ==
                    _edgeData[he].incident_labels.at(i));
              }
              assert (total_count == _edgeData[he].sample_size);
            }

            // validate the incident_labels
            for (auto he : _hg.edges())
            {
              int i = 0;
              for (auto pin : _hg.pins(he))
              {
                assert(_edgeData[he].incident_labels[i++].first == _nodeData[pin].label);
              }
            }

            // validate the count_map
            for (auto he : _hg.edges())
            {
              std::unordered_map<Label, int> count;
              for (auto pin : _hg.pins(he))
              {
                ++count[_nodeData[pin].label];
              }

              for (auto val : count)
              {
                assert(_edgeData[he].label_count_map.at(val.first) == val.second);
              }
            }

            // check the size_constraint
            if (_config.lp.max_size_constraint > 0)
            {
              std::unordered_map<Label, HypernodeWeight> cluster_weight;
              for (auto hn : _hg.nodes())
              {
                cluster_weight[_nodeData[hn].label] += _hg.nodeWeight(hn);
              }

              for (const auto val : cluster_weight)
              {
                assert(val.second <= _config.lp.max_size_constraint);
                assert(val.second == _size_constraint[val.first]);
              }
            }

            // validate the num_labels

            std::unordered_map<Label, size_t> labels;
            for (const auto hn : _hg.nodes())
            {
              labels[_nodeData[hn].label]++;
            }
            size_t temp = 0;
            for (auto val : labels)
            {
              assert(val.second == _labels_count[val.first]);
              if (val.second != 0) temp++;
            }
            assert(temp == _num_labels);
          }
          std::cout << "all good!" << std::endl;
#endif

          finished |= check_finished_condition_(_hg.numNodes(), _iter, labels_changed);
          ++_iter;
        }
        // perform the contractions
#ifndef CLUSTER_ONLY
        for (const auto hn : _hg.nodes())
        {
          _cluster_nodes_map[_nodeData[hn].label].push_back(hn);
        }

        for (const auto val : _cluster_nodes_map)
        {
          // only contract more than 1 node
          if (val.second.size() > 1)
          {
            auto repr = performContraction(val.second);
            removeSingleNodeHyperedges(repr);
            removeParallelHyperedges(repr);
          }
        }

        _cluster_nodes_map.clear();
        gatherCoarseningStats();
        // recursive call aslong we have less than limit nodes or
        if (_recursive_call++ < _config.lp.max_recursive_calls &&
            _num_labels > limit)
        {
          coarsenImpl(limit);
        }

        _recursive_call = 0;
#endif
      };

      bool uncoarsenImpl(IRefiner &refiner) final
      {
        // copied from HeavyEdgeCoarsenerBase.h
        double current_imbalance = metrics::imbalance(_hg);
        HyperedgeWeight current_cut = metrics::hyperedgeCut(_hg);
        const HyperedgeWeight initial_cut = current_cut;

        _stats.add("initialCut", _config.partition.current_v_cycle, current_cut);
        _stats.add("initialImbalance", _config.partition.current_v_cycle, current_imbalance);

        initializeRefiner(refiner);
        std::vector<HypernodeID> refinement_nodes;
        refinement_nodes.reserve(_hg.initialNumNodes());
        size_t num_refinement_nodes = 0;


        while (!_history.empty()) {
          num_refinement_nodes = 0;

          restoreParallelHyperedges(_history.top());
          restoreSingleNodeHyperedges(_history.top());
          performUncontraction(_history.top(), refinement_nodes, num_refinement_nodes);

          performLocalSearch(refiner, refinement_nodes, num_refinement_nodes, current_imbalance, current_cut);
          _history.pop();
          // TODO ask sebastian
          //assert(current_imbalance == metrics::imbalance(_hg));
        }
        //ASSERT(current_imbalance <= _config.partition.epsilon,
            //"balance_constraint is violated after uncontraction:" << metrics::imbalance(_hg)
            //<< " > " << _config.partition.epsilon);
        return current_cut < initial_cut;
      }

      HypernodeID performContraction(const std::vector<HypernodeID> &nodes)
      {
        _history.emplace(TwoPhaseLPCoarseningMemento());
        _history.top().mementos_begin = _contraction_mementos.size();
        _history.top().mementos_size = nodes.size()-1;

        // the first node is representative
        for (int i = 1; i< nodes.size(); i++)
        {
          DBG(dbg_coarsening_coarsen, "Contracting (" <<nodes[0] << ", " << nodes[i] << ")");
          _contraction_mementos.push_back(_hg.contract(nodes[0], nodes[i]));
        }
        return nodes[0];
      }

      void performUncontraction(const TwoPhaseLPCoarseningMemento &memento,
          std::vector<HypernodeID> &refinement_nodes,
          size_t &num_refinement_nodes)
      {
        refinement_nodes[num_refinement_nodes++] = _contraction_mementos[memento.mementos_begin
          + memento.mementos_size - 1].u;
        for (int i = memento.mementos_begin + memento.mementos_size - 1;
            i >= memento.mementos_begin; --i) {
          ASSERT(_hg.nodeIsEnabled(_contraction_mementos[i].u),
              "Representative HN " << _contraction_mementos[i].u << " is disabled ");
          ASSERT(!_hg.nodeIsEnabled(_contraction_mementos[i].v),
              "Representative HN " << _contraction_mementos[i].v << " is enabled");
          DBG(dbg_coarsening_uncoarsen, "Uncontracting: (" << _contraction_mementos[i].u << ","
              << _contraction_mementos[i].v << ")");
          _hg.uncontract(_contraction_mementos[i]);
          refinement_nodes[num_refinement_nodes++] = _contraction_mementos[i].v;
        }
      }

      const Stats& statsImpl() const final
      {
        return _stats;
      }

      // mockup
      void removeHyperedgeFromPQ(HyperedgeID he)
      {
        // do nothing
      }

      std::string policyStringImpl() const final {
        return std::string(" NodeInitializationPolicy=" + templateToString<NodeInitializationPolicy>() +
                           " EdgeInitializationPolicy=" + templateToString<EdgeInitializationPolicy>() +
                           " CollectInformationBeforeLoopPolicy=" + templateToString<CollectInformationBeforeLoopPolicy>() +
                           " CollectInformationInsideLoopPolicy=" + templateToString<CollectInformationInsideLoopPolicy>() +
                           " PermutateNodesPolicy=" + templateToString<PermutateNodesPolicy>() +
                           " PermutateSampleLabelsPolicy=" + templateToString<PermutateSampleLabelsPolicy>() +
                           " ComputeScorePolicy=" + templateToString<ComputeScorePolicy>() +
                           " ComputeNewLabelPolicy=" + templateToString<ComputeNewLabelPolicy>() +
                           " GainPolicy=" + templateToString<GainPolicy>() +
                           " UpdateInformationPolicy=" + templateToString<UpdateInformationPolicy>() +
                           " FinishedPolicy=" + templateToString<FinishedPolicy>());
      }

    public:
      static auto constexpr node_initialization_ = NodeInitializationPolicy::initialize;
      static auto constexpr edge_initialization_ = EdgeInitializationPolicy::initialize;
      static auto constexpr collect_information_before_ = CollectInformationBeforeLoopPolicy::collect_information;
      static auto constexpr collect_information_each_iteration_ =
        CollectInformationInsideLoopPolicy::collect_information;
      static auto constexpr permutate_nodes_ = PermutateNodesPolicy::permutate;
      static auto constexpr permutate_labels_ = PermutateSampleLabelsPolicy::permutate;
      static auto constexpr compute_score_ = ComputeScorePolicy::compute_score;
      static auto constexpr compute_new_label_ = ComputeNewLabelPolicy::compute_new_label_double;
      static auto constexpr gain_ = GainPolicy::gain;
      static auto constexpr update_information_ = UpdateInformationPolicy::update_information;
      static auto constexpr check_finished_condition_ = FinishedPolicy::check_finished_condition;

      std::mt19937 _gen;
      std::vector<HypernodeID> _nodes;
      std::vector<NodeData> _nodeData;
      std::vector<EdgeData> _edgeData;
      std::vector<HypernodeWeight> _size_constraint;

      int _iter;
      int _recursive_call;

      std::vector<size_t> _labels_count;
      size_t _num_labels;

      MyHashMap<Label, double> _incident_labels_score;
      std::unordered_map<Label, std::vector<HypernodeID> > _cluster_nodes_map;

      std::vector<ContractionMemento> _contraction_mementos;
  };
}


#endif<|MERGE_RESOLUTION|>--- conflicted
+++ resolved
@@ -98,14 +98,11 @@
       _iter(0), _recursive_call(0),
       _labels_count(hg.numNodes()), _num_labels(hg.numNodes())
     {
-<<<<<<< HEAD
-      _incident_labels_score.init(_hg.numNodes());
-=======
       //_incident_labels_score.init(hg.numNodes(), 1.0); // linear probing
-      //_incident_labels_score.set_empty_key(std::numeric_limits<Label>::max());
+      //_incident_labels_score.set_empty_key(std::numeric_limits<Label>::max()); // google
       //_incident_labels_score.resize(hg.numNodes());
       //
->>>>>>> b1e5a32f
+      _incident_labels_score.init(_hg.numNodes()); // pseudo hashmap
     }
 
       void coarsenImpl(int limit) final
