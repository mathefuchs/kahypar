--- conflicted
+++ resolved
@@ -247,12 +247,8 @@
       const PartitionID target_part_connectivity_decrease = _tmp_connectivity_decrease_[target_part] + num_hes_with_only_hn_in_source_part;
       const HypernodeWeight target_part_weight = _hg.partWeight(target_part);
 
-<<<<<<< HEAD
-
-      if (target_part_weight + node_weight <= _config.partition.max_part_weight) {
-=======
+
       if (target_part_weight + node_weight <= _config.partition.max_part_weights[0]) {
->>>>>>> e2070ec1
         if (target_part_gain > max_gain) {
           max_score.clear();
           max_gain = target_part_gain;
