/***************************************************************************
 *  Copyright (C) 2014 Sebastian Schlag <sebastian.schlag@kit.edu>
 **************************************************************************/

#ifndef SRC_PARTITION_CONFIGURATION_H_
#define SRC_PARTITION_CONFIGURATION_H_

#include <iomanip>
#include <limits>
#include <sstream>
#include <string>

#include "lib/definitions.h"

using defs::HypernodeWeight;
using defs::HypernodeID;
using defs::HyperedgeID;
using defs::PartitionID;

namespace partition {
enum class InitialPartitioner {
  hMetis,
  PaToH
};

struct Configuration {
  struct CoarseningParameters {
    CoarseningParameters() :
      max_allowed_node_weight(0),
      contraction_limit(0),
      contraction_limit_multiplier(0),
      hypernode_weight_fraction(0.0),
      max_allowed_weight_multiplier(0.0),
      scheme() { }

    HypernodeWeight max_allowed_node_weight;
    HypernodeID contraction_limit;
    HypernodeID contraction_limit_multiplier;
    double hypernode_weight_fraction;
    double max_allowed_weight_multiplier;
    std::string scheme;
  };

  struct PartitioningParameters {
    PartitioningParameters() :
      k(2),
      seed(0),
      initial_partitioning_attempts(1),
      global_search_iterations(1),
      current_v_cycle(0),
      epsilon(1.0),
      hmetis_ub_factor(-1.0),
      max_part_weight(std::numeric_limits<HypernodeWeight>::max()),
      total_graph_weight(0),
      hyperedge_size_threshold(-1),
      initial_parallel_he_removal(false),
      verbose_output(false),
      initial_partitioner(InitialPartitioner::hMetis),
      graph_filename(),
      graph_partition_filename(),
      coarse_graph_filename(),
      coarse_graph_partition_filename(),
      initial_partitioner_path() { }

    PartitionID k;
    int seed;
    int initial_partitioning_attempts;
    int global_search_iterations;
    int current_v_cycle;
    double epsilon;
    double hmetis_ub_factor;
    HypernodeWeight max_part_weight;
    HypernodeWeight total_graph_weight;
    HyperedgeID hyperedge_size_threshold;
    bool initial_parallel_he_removal;
    bool verbose_output;
    InitialPartitioner initial_partitioner;
    std::string graph_filename;
    std::string graph_partition_filename;
    std::string coarse_graph_filename;
    std::string coarse_graph_partition_filename;
    std::string initial_partitioner_path;
  };

  struct FMParameters {
    FMParameters() :
      max_number_of_fruitless_moves(50),
      num_repetitions(1),
      alpha(4),
      beta(0.0),
      stopping_rule(),
      active(true) { }

    int max_number_of_fruitless_moves;
    int num_repetitions;
    double alpha;
    double beta;
    std::string stopping_rule;
    bool active;
  };

  struct HERFMParameters {
    HERFMParameters() :
      max_number_of_fruitless_moves(10),
      num_repetitions(1),
      stopping_rule(),
      active(false) { }

    int max_number_of_fruitless_moves;
    int num_repetitions;
    std::string stopping_rule;
    bool active;
  };

  struct LPRefinementParameters
  {
    LPRefinementParameters() :
      max_number_iterations(3),
      active(false) { };

    int max_number_iterations;
    bool active;
  };



  PartitioningParameters partition;
  CoarseningParameters coarsening;
  FMParameters fm_local_search;
  HERFMParameters her_fm;
  LPRefinementParameters lp_refiner;

  Configuration() :
    partition(),
    coarsening(),
<<<<<<< HEAD
    two_way_fm(),
    her_fm(),
    lp_refiner() { }
=======
    fm_local_search(),
    her_fm() { }
>>>>>>> 5543032b
};

inline std::string toString(const Configuration& config) {
  std::ostringstream oss;
  oss << std::left;
  oss << "Partitioning Parameters:" << std::endl;
  oss << std::setw(35) << "  Hypergraph: " << config.partition.graph_filename << std::endl;
  oss << std::setw(35) << "  Partition File: " << config.partition.graph_partition_filename
  << std::endl;
  oss << std::setw(35) << "  Coarsened Hypergraph: " << config.partition.coarse_graph_filename
  << std::endl;
  oss << std::setw(35) << "  Coarsened Partition File: "
  << config.partition.coarse_graph_partition_filename << std::endl;
  oss << std::setw(35) << "  k: " << config.partition.k << std::endl;
  oss << std::setw(35) << "  epsilon: " << config.partition.epsilon
  << std::endl;
  oss << std::setw(35) << "  total_graph_weight: "
  << config.partition.total_graph_weight << std::endl;
  oss << std::setw(35) << "  L_max: " << config.partition.max_part_weight
  << std::endl;
  oss << std::setw(35) << "  seed: " << config.partition.seed << std::endl;
  oss << std::setw(35) << "  hmetis_ub_factor: " << config.partition.hmetis_ub_factor << std::endl;
  oss << std::setw(35) << "  # initial partitionings: "
  << config.partition.initial_partitioning_attempts << std::endl;
  oss << std::setw(35) << "   initial partitioner: " <<
  (config.partition.initial_partitioner == InitialPartitioner::hMetis ? "hMetis" : "PaToH")
  << std::endl;
  oss << std::setw(35) << "   initial partitioner path: " << config.partition.initial_partitioner_path
  << std::endl;
  oss << std::setw(35) << "  # global search iterations: "
  << config.partition.global_search_iterations << std::endl;
  oss << std::setw(35) << "  hyperedge size threshold: " << config.partition.hyperedge_size_threshold
  << std::endl;
  oss << std::setw(35) << "  initially remove parallel HEs: " << std::boolalpha
  << config.partition.initial_parallel_he_removal << std::endl;
  oss << "Coarsening Parameters:" << std::endl;
  oss << std::setw(35) << "  scheme: " << config.coarsening.scheme << std::endl;
  oss << std::setw(35) << "  max-allowed-weight-multiplier: "
  << config.coarsening.max_allowed_weight_multiplier << std::endl;
  oss << std::setw(35) << "  contraction-limit-multiplier: "
  << config.coarsening.contraction_limit_multiplier << std::endl;
  oss << std::setw(35) << "  hypernode weight fraction: "
  << config.coarsening.hypernode_weight_fraction << std::endl;
  oss << std::setw(35) << "  max. allowed hypernode weight: " << config.coarsening.max_allowed_node_weight
  << std::endl;
  oss << std::setw(35) << "  contraction limit: " << config.coarsening.contraction_limit
  << std::endl;
  if (config.fm_local_search.active) {
    oss << "FM Refinement Parameters:" << std::endl;
    oss << std::setw(35) << "  stopping rule: " << config.fm_local_search.stopping_rule << std::endl;
    oss << std::setw(35) << "  max. # repetitions: " << config.fm_local_search.num_repetitions << std::endl;
    oss << std::setw(35) << "  max. # fruitless moves: "
    << config.fm_local_search.max_number_of_fruitless_moves << std::endl;
    oss << std::setw(35) << "  random walk stop alpha: "
    << config.fm_local_search.alpha << std::endl;
    oss << std::setw(35) << "  random walk stop beta : "
    << config.fm_local_search.beta << std::endl;
  }
  if (config.her_fm.active) {
    oss << "HER-FM Refinement Parameters:" << std::endl;
    oss << std::setw(35) << "  stopping rule: " << config.her_fm.stopping_rule << std::endl;
    oss << std::setw(35) << "  max. # repetitions: " << config.her_fm.num_repetitions << std::endl;
    oss << std::setw(35) << "  max. # fruitless moves: "
    << config.her_fm.max_number_of_fruitless_moves << std::endl;
  }
  if (config.lp_refiner.active) {
    oss << "LP Refinement Parameters:" << std::endl;
    oss << std::setw(35) << "  max. # iterations: " << config.lp_refiner.max_number_iterations << std::endl;
  }
  return oss.str();
}
}  // namespace partition

#endif  // SRC_PARTITION_CONFIGURATION_H_<|MERGE_RESOLUTION|>--- conflicted
+++ resolved
@@ -133,14 +133,9 @@
   Configuration() :
     partition(),
     coarsening(),
-<<<<<<< HEAD
-    two_way_fm(),
-    her_fm(),
+    fm_local_search(),
+    her_fm()
     lp_refiner() { }
-=======
-    fm_local_search(),
-    her_fm() { }
->>>>>>> 5543032b
 };
 
 inline std::string toString(const Configuration& config) {
