--- conflicted
+++ resolved
@@ -33,15 +33,9 @@
 
 namespace kahypar {
 class PoolInitialPartitioner : public IInitialPartitioner,
-<<<<<<< HEAD
-                               private InitialPartitionerBase<PoolInitialPartitioner> {
-using Base = InitialPartitionerBase<PoolInitialPartitioner>;
-friend Base;
-=======
                                private InitialPartitionerBase<PoolInitialPartitioner>{
   using Base = InitialPartitionerBase<PoolInitialPartitioner>;
   friend Base;
->>>>>>> 8d6c2c9d
 
  private:
   static constexpr bool debug = false;
@@ -114,11 +108,7 @@
     Base::multipleRunsInitialPartitioning();
   }
 
-<<<<<<< HEAD
-  void initial_partition() {
-=======
   void initialPartition() {
->>>>>>> 8d6c2c9d
     Objective obj = _context.partition.objective;
     PartitioningResult best_cut(InitialPartitionerAlgorithm::pool, obj, kInvalidCut, kInvalidImbalance);
     PartitioningResult min_cut(InitialPartitionerAlgorithm::pool, obj, kInvalidCut, 0.0);
@@ -126,10 +116,6 @@
     PartitioningResult min_imbalance(InitialPartitionerAlgorithm::pool, obj, kInvalidCut,
                                      kInvalidImbalance);
     PartitioningResult max_imbalance(InitialPartitionerAlgorithm::pool, obj, kInvalidCut, -0.1);
-<<<<<<< HEAD
-=======
-
->>>>>>> 8d6c2c9d
 
     std::vector<PartitionID> best_partition(_hg.initialNumNodes());
     unsigned int n = _partitioner_pool.size() - 1;
@@ -149,13 +135,8 @@
       std::unique_ptr<IInitialPartitioner> partitioner(
         InitialPartitioningFactory::getInstance().createObject(algo, _hg, _context));
       partitioner->partition();
-<<<<<<< HEAD
-      HyperedgeWeight current_quality = obj == Objective::cut
-                                      ? metrics::hyperedgeCut(_hg) : metrics::km1(_hg);
-=======
       HyperedgeWeight current_quality = obj == Objective::cut ?
                                         metrics::hyperedgeCut(_hg) : metrics::km1(_hg);
->>>>>>> 8d6c2c9d
       double current_imbalance = metrics::imbalance(_hg, _context);
       DBG << algo << V(obj) << V(current_quality) << V(current_imbalance);
 
@@ -216,11 +197,7 @@
         }
         return true;
       } (), "There are unassigned hypernodes!");
-<<<<<<< HEAD
-      
-=======
-
->>>>>>> 8d6c2c9d
+
     // Pool Partitioner executes each initial partitioner nruns times.
     // To prevent pool partitioner to execute himself nruns times, we
     // set the nruns parameter to 1.
